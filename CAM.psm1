# CONSTRUCTORS

<# 
.SYNOPSIS
    Creates a new CAMConfig object
.DESCRIPTION
    Use this function to create a new CAMConfig object to pass to functions within the module if you dont want to read from a configuration file.
.PARAMETER AADApplicationId
    The id of your AAD Application that has access to the KeyVault.
.PARAMETER AADApplicationKey
    An encrypted key for authenticating to the AAD Application. You will need either a key or a certificate and password to authenticate to the AAD Application. 
.PARAMETER TenantId
    The TenantId of the Azure Service Principal registered to your AAD Application.
.PARAMETER KeyVaultCertificate
    The name of the certificate file you are using to authenticate to the AAD Application.
.PARAMETER KeyVaultCertificatePassword
    The password of the certificate file you are using to authenticate to the AAD Application.
.PARAMETER KeyVault
    The KeyVault you wish to retrieve certificates from.
.PARAMETER Environment
    The environment name for the current service the Module is being run from.
#>
function New-CAMConfig() {
    param(
        [parameter(mandatory=$true)]
        [string]$AADApplicationId,

        [parameter(ParameterSetName="KeyAuth", mandatory=$true)]
        [parameter(mandatory=$false)]
        [AllowEmptyString()]
        [SecureString]$AADApplicationKey,

        [parameter(mandatory=$true)]
        [string]$TenantId,

        [parameter(ParameterSetName="CertificateAuth", mandatory=$true)]
        [parameter(mandatory=$false)]
        [AllowEmptyString()]
        [string]$KeyVaultCertificate,

        [parameter(ParameterSetName="CertificateAuth", mandatory=$true)]
        [parameter(mandatory=$false)]
        [AllowEmptyString()]
        [SecureString]$KeyVaultCertificatePassword,

        [parameter(mandatory=$true)]
        [string]$KeyVault,

        [parameter(mandatory=$true)]
        [string]$Environment
    )

    return [PSCustomObject]@{
        PSTypeName = "CAMConfig" 
        AADApplicationId = $AADApplicationId
        AADApplicationKey = $AADapplicationKey
        TenantId = $TenantId
        KeyVaultCertificate = $KeyVaultCertificate
        KeyVaultCertificatePassword = $KeyVaultCertificatePassword
        KeyVault = $KeyVault
        Environment = $Environment
    }
}

# END CONSTRUCTORS

# SETUP FUNCTIONS

# Script level variable for fallbacks during development, should store these in config or pass in to individual functions.
$script:CAMConfig = New-CamConfig -AADApplicationId "MyAADApp" -AADApplicationKey ("MyAADKey" | ConvertTo-SecureString -AsPlainText -force) -TenantId "12345" -KeyVault "MyKeyVault" -Environment "PROD"

<# 
.SYNOPSIS
    Install AAD Application certificate from an optionally given path
.DESCRIPTION
    Install the certificate you will use to authenticate to your AAD Application. If the certificate is not stored in the same directory as the module pass in the path to the directory it is in with the "Path" parameter.
.PARAMETER Path
    The Path to the directory that houses the certificate you will use to authenticate to your AAD Application. This defaults to the current directory.
.PARAMETER CAMConfig
    (optional) A configuration object used to override the fallback variable and any present CAMConfig file. 
.EXAMPLE
    C:\PS> Install-AADAppCertificate -Path "C:\Certificates\AADApp" -CAMConfig $CustomConfig
#>
function Install-AADAppCertificate() {
Param(
    [parameter()]
    [string]$Path = (Get-Item -Path ".\").FullName,
    [parameter()]
    [PSTypeName("CAMConfig")]$CAMConfig = $script:CAMConfig 
)
    if (Test-Path "$($Path)\$($CAMConfig.KeyVaultCertificate).pfx") {
        try {
            $Pfx = New-Object System.Security.Cryptography.X509Certificates.X509Certificate2
            $Pfx.Import("$($Path)\$($CAMConfig.KeyVaultCertificate).pfx", $CAMConfig.KeyVaultCertificatePassword, "PersistKeySet")
            if (-not $Pfx.FriendlyName) {
                $Pfx.FriendlyName = $CAMConfig.KeyVaultCertificate
            }

            $Store = New-Object System.Security.Cryptography.X509Certificates.X509Store("My", "LocalMachine")
            $Store.Open("MaxAllowed")
            $Store.Add($Pfx)
            $Store.Close()
            $PfxFriendlyName = $Pfx.FriendlyName
            $Pfx.Dispose()
            return $PfxFriendlyName
        }
        catch {
            throw "certificate $($CAMConfig.KeyVaultCertificate) could not be imported with given password"
        }
    }
    else {
        throw "AAD App certificate was not found at $($Path)"
    }
}

<# 
.SYNOPSIS
    Read the CAMconfig file from an optionally given path, or pass in your own custom configuration object.
.DESCRIPTION
    Read the CAMconfig file from an optionally given path, or pass in your own custom configuration object to override the fallback variable and any present CAMconfig file.
.PARAMETER Path
    The Path to the directory that houses the CAMConfig you will use. This defaults to the current directory.
.PARAMETER CAMConfig
    (optional) A configuration object used to override the fallback variable and any present configuration files. 
.EXAMPLE
    C:\PS> Read-CAMConfig -Path "C:\CAM\Config" -CAMConfig $CustomConfig
#>
function Read-CAMConfig() {
param(
    [parameter()]
    [string]$Path = (Get-Item -Path ".\").FullName,
    [parameter()]
    [PSTypeName("CAMConfig")]$CAMConfig = $script:CAMConfig 
)
    if ($CAMConfig -ne $script:CAMConfig) {
        $script:CAMConfig.AADApplicationID = $CAMConfig.AADApplicationId
        $script:CAMConfig.AADApplicationKey = $CAMConfig.AADApplicationkey
        $script:CAMConfig.TenantId = $CAMConfig.TenantId
        $script:CAMConfig.KeyVaultCertificate = $CAMConfig.KeyVaultCertificate
        $script:CAMConfig.KeyVaultCertificatePassword = $CAMConfig.KeyVaultCertificatePassword
        $script:CAMConfig.KeyVault = $CAMConfig.KeyVault
        $script:CAMConfig.Environment = $CAMConfig.Environment
        return
    }
    if (Test-Path "$($Path)\CAMConfig.json") {
        try {
            $Json = Get-Content -Raw -Path "$($Path)\CAMConfig.json" | ConvertFrom-Json
            # reset hardcoded fallback values
            $script:CAMConfig.AADApplicationID = $Json.AADApplicationId
            if ($Json.AADApplicationkey) {
                $script:CAMConfig.AADApplicationkey = ($Json.AADApplicationkey | ConvertTo-SecureString -AsPlainText -Force)
            }
            $script:CAMConfig.TenantId = $Json.TenantId
            $script:CAMConfig.KeyVaultCertificate = $Json.KeyVaultCertificate
            if ($Json.KeyVaultCertificatePassword) {
                $script:CAMConfig.KeyVaultCertificatePassword = ($Json.KeyVaultCertificatePassword | ConvertTo-SecureString -AsPlainText -Force)
            }
            $script:CAMConfig.KeyVault = $Json.KeyVault
            $script:CAMConfig.Environment = $Json.Environment
            return $true
        }
        catch {
            write-error "Unable to read config at $($Path)\CAMConfig.json, defaulting to hardcoded fallback values." 
        }
    }
    else {
        write-error "Unable to read config at $($Path)\CAMConfig.json, defaulting to hardcoded fallback values."
    }
}

<# 
.SYNOPSIS
    Schedule CAM to run every 5 minutes
.DESCRIPTION
    Create a scheduled task that will run the CAM module's Install-KVCertificates cmdlet at intervals, with 5 minutes being the default.
.PARAMETER LocalManifest
    (optional) The path to the local manifest to be used instead of a manifest in the KeyVault. 
.PARAMETER Frequency
    The frequency in minutes that the module should be run. This defaults to 5 minutes.
.PARAMETER Path
    The path to the directory that houses the CAM module you will use. This defaults to the current directory. 
.EXAMPLE
    C:\PS> New-CAMSchedule -Path "C:\CAM"
#>
function New-CAMSchedule() {
param(
    [parameter()]
    [string]$LocalManifest,
    [parameter()]
<<<<<<< HEAD
=======
    [int]$Frequency = 5,
    [parameter()]
>>>>>>> 03b95871
    [string]$Path = (Get-Item -Path ".\").FullName
)
    try {
        if ($LocalManifest) {
<<<<<<< HEAD
            $LocalManifest = " -LocalManifest " + $LocalManifest
=======
            $LocalManifest = " -LocalManifest " + '"' + $LocalManifest + '"'
>>>>>>> 03b95871
        }

        $action = New-ScheduledTaskAction -Execute 'Powershell.exe' -WorkingDirectory "$Path" -Argument "Import-Module .\CAM.psm1; Install-KVCertificates$LocalManifest"

        $trigger =  New-ScheduledTaskTrigger -Once -At (Get-Date) -RepetitionInterval (New-TimeSpan -Minutes $Frequency) 

        Register-ScheduledTask -Action $action -Trigger $trigger -TaskName "CAM" -RunLevel Highest
        return $true
    }
    catch {
        write-error "Unable to schedule CAM task. Exception $_"
    }
}

# END SETUP FUNCTIONS

# AUTH FUNCTIONS

<# 
.SYNOPSIS
    Function for authenticating using user profile
.DESCRIPTION
    Authenticate to azure using your personal azure account credentials. If there is a .ctx or .json azure profile file available in the directory the function is run from it will default to authenticating with it. 
.EXAMPLE
    C:\PS> Authenticate-WithUserProfile
#>
function Authenticate-WithUserProfile() {
    # Log in to Azure
    $Path = (Get-Item -Path ".\").FullName
    if (Test-Path "$Path\myAzureRmProfile.json") {
	    Select-AzureRmProfile -Path "$Path\myAzureRmProfile.json" -ErrorAction Stop
    }
    elseif (Test-Path "$Path\profile.ctx") {
        Import-AzureRmContext -Path "$Path\profile.ctx" -ErrorAction Stop
    }
    else {
        write-output 'Please log into Azure now'
	    Login-AzureRMAccount -ErrorAction stop
    }
}

<# 
.SYNOPSIS
    Function for authenticating to AAD through AAD app certificate
.DESCRIPTION
    Authenticate to AAD Application using a certificate that has been whitelisted with an applicable service principal.
.PARAMETER CAMConfig
    (optional) A configuration object used to override the fallback variable and any present configuration files.
.EXAMPLE
    C:\PS> Authenticate-WithCertificate -CAMConfig $CustomConfig
#>
function Authenticate-WithCertificate() {
param(
    [parameter()]
    [PSTypeName("CAMConfig")]$CAMConfig = $script:CAMConfig
)
    try {
        $KeyVaultCertificateThumbprint = (Get-ChildItem Cert:\LocalMachine\My | Where-Object {$_.FriendlyName -match $CAMConfig.KeyVaultCertificate}).Thumbprint
        Login-AzureRmAccount -ServicePrincipal -CertificateThumbprint $KeyVaultCertificateThumbprint -ApplicationId $CAMConfig.AADApplicationID -TenantId $CAMConfig.TenantId -ErrorAction Stop
    }
    catch {
        throw "Unable to login with Certificate $($CAMConfig.KeyVaultCertificate). Error: $_"
    }
}

<# 
.SYNOPSIS
    Function for authenticating to AAD through AAD app key
.DESCRIPTION
    Authenticate to AAD Application using a encrypted key that has been whitelisted with an applicable service principal.
.PARAMETER CAMConfig
    (optional) A configuration object used to override the fallback variable and any present configuration files.
.PARAMETER Key
    (optional) An AAD application key to be used if it differs from the one being used in the CAMConfig.
.EXAMPLE
    C:\PS> Authenticate-WithKey -CAMConfig $CustomConfig
#>
function Authenticate-WithKey() {
param(
    [parameter()]
    [PSTypeName("CAMConfig")]$CAMConfig = $script:CAMConfig,
    [parameter()]
    [SecureString]$Key = $CAMConfig.AADApplicationKey
)
    try {
        $Credential = New-Object System.Management.Automation.PSCredential($CAMConfig.AADApplicationID, $Key)
        Login-AzureRmAccount -Credential $Credential -Tenant $CAMConfig.TenantId -ServicePrincipal -ErrorAction Stop
    }
    catch {
        throw "Unable to login with Key. Error: $_"
    }
}

<# 
.SYNOPSIS
    Function for trying to authenticate to AAD app with Certificate, Key, or User profile.
.DESCRIPTION
    Authenticate to azure by attempting to authenticate first to an AAD Application with either a whitelisted key or certificate. If that fails, attempt to use local users credentials. 
.PARAMETER CAMConfig
    (optional) A configuration object used to override the fallback variable and any present configuration files.
.EXAMPLE
    C:\PS> Authenticate-ToKeyVault -CAMConfig $CustomConfig
#>
function Authenticate-ToKeyVault() {
param(
    [parameter()]
    [PSTypeName("CAMConfig")]$CAMConfig = $script:CAMConfig
)
    Try {
        if ($CAMConfig.KeyVaultCertificate) {
            Authenticate-WithCertificate -CAMConfig $CAMConfig 
        }
        else {
            Authenticate-WithKey -CAMConfig $CAMConfig 
        }
    }
    # If that doesn't work use local user profile
    Catch {
        Authenticate-WithUserProfile
    }
}

# END AUTH FUNCTIONS

<# 
.SYNOPSIS
    Install and delete certificates as specified within the manifest file provided or saved in the KeyVault.
.DESCRIPTION
    Ensure the module is authenticated to an AAD Application. Load a manifest file stored in the KeyVault or provided locally. Break apart the manifest into a secret and certificate section. 
    Iterate through the secrets and download or delete the certificate as specified in the certificateVersion "deploy" property. Repeat this process for the certificate section.
.PARAMETER LocalManifest
    (optional) The full path to a valid json manifest file to be used in place of a passed in object or manifest available in the KeyVault.
.PARAMETER Manifest
    (optional) A PSCustom object containing the manifest information to override a local or keyvault sourced manifest.
.PARAMETER CAMConfig
    (optional) A configuration object used to override the fallback variable and any present configuration files.
.EXAMPLE
    C:\PS> Install-KVCertificates -LocalManifest "C:\CAM\testingmanifests\test.json" -CAMConfig $CustomConfig
#> 
function Install-KVCertificates() {
param(
    [parameter()]
    [string]$LocalManifest,
    [parameter()]
    $Manifest,
    [parameter()]
    [PSTypeName("CAMConfig")]$CAMConfig = $script:CAMConfig
)    
    #Read CAMConfig object if present and update fallback values 
    if ($CAMConfig -ne $script:CAMConfig) {
        Read-CAMConfig -CAMConfig $CAMConfig | Out-Null
    }
    else {
        Read-CAMConfig | Out-Null
    }

    #if ($Manifest.KeyVault) {
    #    $CAMConfig.KeyVault = $Manifest.KeyVault
    #}

    write-output "CAM: Config loaded"

    #If certificate authentication is being used, install the required certificate
    if ($CAMConfig.KeyVaultCertificate -and $CAMConfig.KeyVaultCertificatePassword) {
        Install-AADAppCertificate -CAMConfig $CAMConfig | Out-Null
    }

    #Authenticate with AAD App and KeyVault
    Authenticate-ToKeyVault -CAMConfig $CAMConfig | Out-Null

    write-output "CAM: Authenticated to KeyVault"

    # local path passed in
    if ($LocalManifest) { 
        $json = Get-Content -Raw -Path "$($localmanifest)" | ConvertFrom-Json 
    }
    # object passed in
    elseif ($Manifest) {
        if ($Manifest.gettype().tostring() -eq "System.Management.Automation.PSCustomObject") {
            $json = $Manifest
        }
        else {
            write-output "CAM: Manifest object was not of type System.Management.Automation.PSCustomObject"
            return
        }
    }
    # retrieve manifest from keyvault
    else {
        # Load manifest from the KeyVault
        $manifestName = "$($CAMConfig.KeyVault)-manifest"
        $manifest = Get-AzureKeyVaultSecret -VaultName $CAMConfig.KeyVault -Name $manifestName -ErrorAction Stop 
        $json = $manifest.SecretValueText | ConvertFrom-Json
    }

    $ManifestName = ""
    $DefaultKeyVault = $CAMConfig.KeyVault
    #if ($json.ManifestName) {
    #    $ManifestName = $json.ManifestName + " "
    #}
    write-output "CAM: $($ManifestName)Manifest loaded"

    #if ($json.Manifests){
    #    write-output "CAM: Sub-Manifests detected..."
    #    foreach ($manifest in $json.Manifests){
    #        Install-KVCertificates -Manifest $manifest
    #    }
    #}

    # Iterate through Certificates section 
    
    if ($null -ne $json.certificates) {
        foreach ($Certificate in $json.Certificates) {
            $CertificateName = $Certificate.CertName
            $CertificateVersions = $Certificate.CertVersions
            $KeyStorageFlags = "PersistKeySet"
            if ($Certificate.KeyStorageFlags) {
                $KeyStorageFlags = $Certificate.KeyStorageFlags
            }
            # Iterate through Certificate versions
            foreach ($CertificateVersion in $CertificateVersions) {
                $CertificateStoreLocation = "LocalMachine"
                if ($CertificateVersion.StoreLocation) {
                    $CertificateStoreLocation = $CertificateVersion.StoreLocation
                }
                $CertificateStoreName = "My"
                if ($CertificateVersion.StoreName) {
                    $CertificateStoreName = $CertificateVersion.StoreName
                }
                $downloaded = $false
                # Iterate through deployment array to decide if cert should be installed or deleted
                foreach ($deployment in $CertificateVersion.Deploy) {
                    if ($deployment -eq "True" -or $deployment -eq $CAMConfig.Environment) { 
                        # Install Certificate
                        write-output "CAM: Installing Certificate: $($CertificateName)"
                        Install-KVCertificateObject -CertName $CertificateName -CertVersion $CertificateVersion.CertVersion `
                            -CertStoreName $CertificateStoreName -CertStoreLocation $CertificateStoreLocation `
                            -KeyStorageFlags $KeyStorageFlags -Export $Certificate.Export -CAMConfig $CAMConfig
                        # Grant user access to private keys
                        if ($null -ne $Certificate.GrantAccess) {
                            Grant-CertificateAccess -CertName $CertificateName -User $CertificateVersion.GrantAccess -CertStoreName $CertificateStoreName `
                            -CertStoreLocation $CertificateStoreLocation
                        }
                        $downloaded = $true
                    }
                }
                # Delete Certificate
                if (!$downloaded) {
                    write-output "CAM: Deleting Certificate: $($CertificateName)"
                    $RetrievedCertificate = Get-AzureKeyVaultCertificate -VaultName $CAMConfig.KeyVault -Name $CertificateName -Version $CertificateVersion.CertVersion
                    Remove-Certificate -certName $CertificateName -CertStoreLocation $CertificateStoreLocation `
                     -CertStoreName $CertificateStoreName -certThumbprint $RetrievedCertificate.Thumbprint
                }
            }
        }
    }
    
    # Iterate through Secrets section  
    if ($null -ne $json.Secrets) {
        foreach ($Secret in $json.Secrets) {
            $CertificateName = $Secret.CertName
            $CertificateVersions = $Secret.CertVersions
	        $Unstructured = $false
	        $KeyStorageFlags = "PersistKeySet"
            $example = "ADF"
            if ($Secret.Unstructured) {
                $Unstructured = $true
            }
	        if ($Secret.KeyStorageFlags) {
                $KeyStorageFlags = $Secret.KeyStorageFlags
            }
            if ($Secret.KeyVault) {
                $CAMConfig.KeyVault = $Secret.KeyVault
            } 
            else { 
                $CAMConfig.KeyVault = $DefaultKeyVault 
            }
            # Iterate through Certificate versions
            foreach ($CertificateVersion in $CertificateVersions) {
                $CertificateStoreLocation = "LocalMachine"
                if ($CertificateVersion.StoreLocation) {
                    $CertificateStoreLocation = $CertificateVersion.StoreLocation
                }
                $CertificateStoreName = "My"
                if ($CertificateVersion.StoreName) {
                    $CertificateStoreName = $CertificateVersion.StoreName
                }
                $download = $false
                # Iterate through deployment array to decide if cert should be downloaded or deleted
                foreach ($deployment in $CertificateVersion.Deploy) {
                    if ($deployment -eq "True" -or $deployment -eq $CAMConfig.Environment) { 
                        # Install Certificate
                        write-output "CAM: Installing Certificate: $($CertificateName)"
                        Install-KVSecretObject -CertName $CertificateName -CertVersion $CertificateVersion.CertVersion `
                            -CertStoreName $CertificateStoreName -CertStoreLocation $CertificateStoreLocation `
			                -Unstructured $Unstructured -KeyStorageFlags $KeyStorageFlags -Export $Secret.Export -CAMConfig $CAMConfig
                        # Grant user access to private keys
                        if ($null -ne $Secret.GrantAccess) {
                            Grant-CertificateAccess -CertName $CertificateName -User $CertificateVersion.GrantAccess -CertStoreName $CertificateStoreName `
                            -CertStoreLocation $CertificateStoreLocation
                        }
                        $download = $true
                    }
                }
                # Delete Certificate
                if (!$download) {
                    write-output "CAM: Deleting Certificate: $($CertificateName)"
                    $Thumbprint = Get-SecretThumbprint -CertName $CertificateName -CertVersion $CertificateVersion.CertVersion -Unstructured $Unstructured -CAMConfig $CAMConfig
                    Remove-Certificate -CertName $CertificateName -CertStoreLocation $CertificateStoreLocation`
                     -CertStoreName $CertificateStoreName -CertThumbprint $Thumbprint
                }
            }
        }
    }
}

<#
.SYNOPSIS
    This function will download and install a certificate object from a key vault and install it on local machine.
.DESCRIPTION
    This script runs through key vault commands to download a certificate object from a key vault and install it locally.
.PARAMETER CertName
    Secret name in key vault.
.PARAMETER CertVersion
    (optional) Version GUID of the secret you want to retrieve.
.PARAMETER Export
    (optional) Path to folder where the public key should be exported as .cert file.
.PARAMETER CertStoreName
    (optional) Certificate Store Name that you would like the certificate installed to. Defaults to "My"
.PARAMETER CertStoreLocation
    (optional) Certificate Store Location that you would like the certificate installed to. Defaults to "LocalMachine"
.PARAMETER KeyStorageFlags
    (optional) Key storage flags to be used when the certificate is imported to the store. Defaults to "PersistKeySet"
.PARAMETER CAMConfig
    (optional) A configuration object used to override the fallback variable and any present configuration files.
.EXAMPLE
    C:\PS> Install-KVCertificateObject -CertName "MyCertificate" -CertVersion "0000-0000-0000-0000" `
            -CertStoreName "My" -CertStoreLocation "LocalMachine" -CAMConfig $CustomConfig
#>
function Install-KVCertificateObject() {
param(
    [parameter(Mandatory=$true)]
    [string]$CertName,
    [parameter()]
    [string]$CertVersion,
    [parameter()]
    [string]$Export,
    [parameter()]
    [string]$CertStoreName = "My",
    [parameter()]
    [string]$CertStoreLocation = "LocalMachine",
    [parameter()]
    [string]$KeyStorageFlags = "PersistKeySet",
    [parameter()]
    $CAMConfig = $script:CAMConfig
)
    if (!(LoggedIn -CAMConfig $CAMConfig)) {
        Authenticate-ToKeyVault -CAMConfig $CAMConfig
    }
    if ($CertVersion) {
    	$Cert = Get-AzureKeyVaultCertificate -VaultName $CAMConfig.KeyVault -Name $CertName -Version $CertVersion
    }
    else {
    	$Cert = Get-AzureKeyVaultCertificate -VaultName $CAMConfig.KeyVault -Name $CertName
    }
    if (-not $Cert) {
        write-output "CAM: Certificate $($certName) does not exist in $($CAMConfig.KeyVault) KeyVault"
        return
    }
    try {
        $Pfx = New-Object System.Security.Cryptography.X509Certificates.X509Certificate2($Cert.Certificate.RawData, "", $keyStorageFlags)
    }
    catch {
        write-output "CAM: Certificate $Certname could not be imported with password. Exception: $_"
        return
    }
    $Pfx.FriendlyName = $CertName
    $Store = New-Object System.Security.Cryptography.X509Certificates.X509Store($CertStoreName, $CertStoreLocation)
    $Store.Open("MaxAllowed")
    $Store.Add($Pfx)
    $Store.Close()
    if ($Export) {
        $Bytes = $Pfx.Export("Cert")
        [IO.File]::WriteAllBytes("$Export\$CertName.cer", $Bytes)
    }
    $Pfx.Dispose()
    write-output "CAM: Installed Certificate $($CertName) to $CertStoreLocation\$CertStoreName store"
}

<#
.SYNOPSIS
	This function will download and install a certificate from a json object that was encrypted and stored as a KeyVault secret.
.DESCRIPTION
    This function will download and install certificates that have been stored in KeyVault as encrypted json objects. These json objects are made up of two properties. "data" which stores the raw certificate data, 
    and "password" which stores the password to the Pfx.
.PARAMETER CertName
    Cert name in key vault
.PARAMETER CertVersion
    (optional) Version GUID of the secret you want to retrieve.
.PARAMETER Export
    (optional) Path to folder where the public key should be exported as .cert file.
.PARAMETER CertStoreName
    (optional) Certificate Store Name that you would like the certificate installed to. Defaults to "My"
.PARAMETER CertStoreLocation
    (optional) Certificate Store Location that you would like the certificate installed to. Defaults to "LocalMachine"
.PARAMETER KeyStorageFlags
    (optional) Key storage flags to be used when the certificate is imported to the store. Defaults to "PersistKeySet"
.PARAMETER Unstructured
    If true, will download the secret without disassembling it as a JSON object, and import with no password. Defaults to "false"
.PARAMETER CAMConfig
    (optional) A configuration object used to override the fallback variable and any present configuration files.
.EXAMPLE
    C:\PS> Install-KVSecretObject -CertName "MyCertificate" -CertVersion "0000-0000-0000-0000" `
            -CertStoreName "My" -CertStoreLocation "LocalMachine" -CAMConfig $CustomConfig
#> 
function Install-KVSecretObject() {
param(
    [parameter(mandatory=$true)]
    [string]$CertName,
    [parameter()]
    [string]$CertVersion,
    [parameter()]
    [string]$Export,
    [parameter()]
    [string]$CertStoreName = "My",
    [parameter()]
    [string]$CertStoreLocation = "LocalMachine",
    [parameter()]
    [string]$keyStorageFlags = "PersistKeySet",
    [parameter()]
    [bool]$Unstructured = $false,
    [parameter()]
    $CAMConfig = $script:CAMConfig
)
    if (!(LoggedIn -CAMConfig $CAMConfig)) {
        Authenticate-ToKeyVault -CAMConfig $CAMConfig
    }
    if ($CertVersion) {
    	$Secret = Get-PrivateKeyVaultCert -CertName $CertName -CertVersion $CertVersion -CAMConfig $CamConfig
    }
    else {
    	$Secret = Get-PrivateKeyVaultCert -CertName $CertName -CAMConfig $CamConfig
    }
    if (-not $Secret) {
        write-output "CAM: Certificate $($certName) does not exist in $($CAMConfig.KeyVault) KeyVault"
        return
    }
    if ($Unstructured) {
        $CertBytes = [Convert]::FromBase64String($Secret.SecretValueText)
    }
    else {
        try {
            $KvSecretBytes = [System.Text.Encoding]::UTF8.GetString([System.Convert]::FromBase64String($Secret.SecretValueText))
            $CertJson = $KvSecretBytes | ConvertFrom-Json
            $Password = $CertJson.password
            $CertBytes = [System.Convert]::FromBase64String($CertJson.data)
        }
        catch {
            write-output "CAM: Certificate $($CertName) has invalid JSON, Unable to install"
            return
        }
    }
    try {
        if ($Unstructured) {
            $Pfx = New-Object System.Security.Cryptography.X509Certificates.X509Certificate2($CertBytes, '', $keyStorageFlags)
        }
        else {
            $Pfx = New-Object System.Security.Cryptography.X509Certificates.X509Certificate2($CertBytes, $Password, $keyStorageFlags)
        }
    }
    catch {
        write-output "CAM: Certificate $Certname could not be imported with password. Exception: $_"
        return
    }
    $Pfx.FriendlyName = $CertName
    $Store = New-Object System.Security.Cryptography.X509Certificates.X509Store($CertStoreName, $CertStoreLocation)
    $Store.Open("MaxAllowed")
    $Store.Add($Pfx)
    $Store.Close() 
    if ($Export) {
        $Bytes = $Pfx.Export("Cert")
        [IO.File]::WriteAllBytes("$Export\$CertName.cer", $Bytes)
    }
    $Pfx.Dispose()
    write-output "CAM: Installed Certificate $($CertName) to $CertStoreLocation\$CertStoreName store"
}

<# 
.SYNOPSIS
    This function retrives a KeyVault secret based on the name and version. If the version is not specified it retrieves the most current version.
.PARAMETER CertName
    Cert name in key vault
.PARAMETER CertVersion
    (optional) Version GUID of the secret you want to retrieve.
.PARAMETER CAMConfig
    (optional) A configuration object used to override the fallback variable and any present configuration files.
.EXAMPLE
    C:\PS> Get-PrivateKeyVaultCert -CertName "MyCertificate" -CertVersion "0000-0000-0000-0000" -CAMConfig $CustomConfig
#>
function Get-PrivateKeyVaultCert() {
param(
    [parameter(Mandatory=$true)]
    [string]$CertName,
    [parameter()]
    [string]$CertVersion,
    [parameter()]
    [PSTypeName("CAMConfig")]$CAMConfig = $script:CAMConfig
)
    if ($CertVersion) {
    	return Get-AzureKeyVaultSecret -VaultName $CAMConfig.KeyVault -Name $CertName -Version $CertVersion
    }
    else {
    	return Get-AzureKeyVaultSecret -VaultName $CAMConfig.KeyVault -Name $CertName
    }
}

<# 
.SYNOPSIS
    This function lets you remove a cert from a provided store location and store name.
.DESCRIPTION
    If this function is not provided a thumbprint, it will search the provided store location and store name for certificates with a friendly name that match the provided CertName parameter
    and select the one with the earliest expiry. Once the certificate has been selected by earliest expiry or provided thumbprint, it is removed from the store.
.PARAMETER CertName
    The friendly name of the certificate you would like to remove.
.PARAMETER CertStoreLocation
    The store location where the certificate is installed.
.PARAMETER CertStoreName
    The store name where the certificate is installed.
.PARAMETER CertThumbprint
    (optional) The thumbprint of the certificate you would like to remove. If not provided, the certificate that matches the CertName parameter with the earliest expiry will be selected.
.EXAMPLE
    C:\PS> Remove-Certificate -CertName "MyCertificate" -CertStoreLocation "LocalMachine" -CertStoreName "My" -CertificateThumbprint "0000000000000000000000000000"
#>
function Remove-Certificate() {
param(
    [parameter()]
    [string]$CertName,
    [parameter(mandatory=$true)]
    [string]$CertStoreLocation,
    [parameter(mandatory=$true)]
    [string]$CertStoreName,
    [parameter()]
    [string]$CertThumbprint
)
    try {
        if (-not $CertThumbprint) {
            try {
                #find the certificate with the earliest expiry of those matching the CertName parameter
                $CertLocation = (Get-ChildItem "Cert:\$CertStoreLocation\$CertStoreName" | Where-Object {$_.FriendlyName -match $CertName} | Sort-Object -Property NotAfter)[0].PSPath
                Write-Output "CAM: Certificate Thumbprint not provided for $CertName, attempting to delete certificate with earliest expiry."
            }
            catch {
                write-output "CAM: Certificate $($CertName) does not exist in $($CertStoreLocation)\$($CertStoreName) store"
            }
        }
        else {
            #Create path to cert
            $CertLocation = "Cert:\" + $CertStoreLocation + "\" + $CertStoreName + "\" + $CertThumbprint
        }
        if (test-path $CertLocation) {
            Remove-Item $CertLocation
            write-output "CAM: Certificate $($CertName) deleted from $($CertStoreLocation)\$($CertStoreName) store"
        }
        else {
            write-output "CAM: Certificate $($CertName) does not exist in $($CertStoreLocation)\$($CertStoreName) store"
        }
    }
    catch {
        write-output "CAM: Failed to delete certificate $($CertLocation). Exception: $_" 
    }
}


<# 
.SYNOPSIS
    This function grants access to a supplied user for a certificates private key.
.DESCRIPTION
    This function grants access to a supplied user (defaulted to Network Service) for a certificates private key.
.PARAMETER CertName
    The friendly name of the certificate you would like to remove.
.PARAMETER User
    (optional) The user you want to give access to.
.PARAMETER CertStoreName
    The store name where the certificate is installed.
.PARAMETER CertStoreLocation
    The store location where the certificate is installed.
.EXAMPLE
    C:\PS> Grant-CertificateAccess -CertName "MyCertificate" -User "Network Service" -CertStoreLocation "LocalMachine" -CertStoreName "My"
#>
function Grant-CertificateAccess() {
param(
    [parameter(mandatory=$true)]
    [string]$CertName,
    [parameter()]
    [string]$User = "Network Service",
    [parameter()]
    [string]$CertStoreName = "My",
    [parameter()]
    [string]$CertStoreLocation = "LocalMachine"

)
    try {
        $Certificate = (Get-ChildItem "Cert:\$CertStoreLocation\$CertStoreName" `
                        | Where-Object {$_.FriendlyName -eq $CertName}).PrivateKey.CspKeyContainerInfo.UniqueKeyContainerName
        if ($Certificate) {
            $keyPath = $env:ProgramData + "\Microsoft\Crypto\RSA\MachineKeys\"
            $fullpath = $keypath+$Certificate
            try {
                $acl=(Get-Item $fullpath -ErrorAction Stop).GetAccessControl('Access')
            }
            catch {
                write-output "CAM: Unable to find Machine Key path for certificate $($CertName), Grant-CertificateAccess failed."
                return
            }
            $permission=$User, "Read", "Allow"
            $accessRule=new-object System.Security.AccessControl.FileSystemAccessRule $permission
	        $acl.SetAccessRule($accessRule)
            try {
                Set-Acl -Path $fullPath -AclObject $acl
                Write-Output "CAM: Granted access to $User for certificate $CertName in $CertStoreLocation\$CertStoreName store."
            }
            catch {
                Write-Output "CAM: Unable to grant access to $User for certificate $CertName in $CertStoreLocation\$CertStoreName store. Exception: $_"
            }
        }
    }
    catch {
        Write-Output "CAM: Grant-CertificateAccess failed. Exception: $_"
    }
}

<# 
.SYNOPSIS
    This function retrieves a thumbprint from a secret object.
.DESCRIPTION
    This function retrieves a secret object from the KeyVault and then returns its thumbprint. It is only used to identify the thumbprint of a secret object to be deleted.
.PARAMETER CertName
    The friendly name of the certificate you would like to remove.
.PARAMETER CertVersion
    (optional) Version GUID of the secret you want to retrieve.
.PARAMETER Unstructured
    If true, will download the secret without disassembling it as a JSON object, and import with no password. Defaults to "false"
.PARAMETER CAMConfig
    (optional) A configuration object used to override the fallback variable and any present configuration files.
.EXAMPLE
    C:\PS> Get-SecretThumbprint -CertName "MyCertificate" -CertVersion "0000-0000-0000-0000" -CAMConfig $CustomConfig
#>
function Get-SecretThumbprint() {
param(
    [parameter(mandatory=$true)]
    [string]$CertName,
    [parameter()]
    [string]$CertVersion,
    [parameter()]
    [bool]$Unstructured,
    [parameter()]
    [PSTypeName("CAMConfig")]$CAMConfig = $script:CAMConfig
)
    if (-not $CertVersion) {
    	$Secret = Get-AzureKeyVaultSecret -VaultName $CAMConfig.KeyVault -Name $CertName -ErrorAction Stop
    }
    else {
    	$Secret = Get-AzureKeyVaultSecret -VaultName $CAMConfig.KeyVault -Name $CertName -Version $CertVersion -ErrorAction Stop
    }
    $Password = ''
    if (-not $Secret) {
        write-output "CAM: Certificate $($certName) does not exist in $($CAMConfig.KeyVault) KeyVault"
        return
    }
    if ($Unstructured) {
        $CertBytes = [Convert]::FromBase64String($Secret.SecretValueText)
    }
    else {
        try {
            $KvSecretBytes = [System.Text.Encoding]::UTF8.GetString([System.Convert]::FromBase64String($Secret.SecretValueText))
            $CertJson = $KvSecretBytes | ConvertFrom-Json
            $Password = $CertJson.password
            $CertBytes = [System.Convert]::FromBase64String($CertJson.data)
        }
        catch {
            write-output "CAM: Certificate $($CertName) has invalid JSON, Get-SecretThumbprint failed"
            return
        }
    }
    try {
        $Pfx = New-Object System.Security.Cryptography.X509Certificates.X509Certificate2($CertBytes, $Password, "PersistKeySet")
    }
    catch {
        write-output "CAM: Certificate $Certname could not be imported with password. Exception: $_"
        return
    }
    $Thumbprint = $Pfx.Thumbprint
    $Pfx.Dispose()
    return $Thumbprint
}

<# 
.SYNOPSIS
    This function checks if the powershell session has been authenticated by the context provided in the CAMConfig
.DESCRIPTION
    This function checks to see if the current powershell session has been authenticated with the same TenantId as specified in the CAMConfig.
.PARAMETER CAMConfig
    (optional) A configuration object used to override the fallback variable and any present configuration files.
.EXAMPLE
    C:\PS> LoggedIn -CAMConfig $CustomConfig
#>
function LoggedIn() {
param(
    [parameter()]
    [PSTypeName("CAMConfig")]$CAMConfig = $script:CAMConfig
)
    $Context = Get-AzureRmContext
    if ($null -ne $Context.Tenant -and $Context.Tenant.Id -eq $CAMConfig.TenantId) {
        return $true
    }
    return $false
}

Export-ModuleMember -Function New-CamConfig

Export-ModuleMember -Function Install-AADAppCertificate
Export-ModuleMember -Function Read-CAMConfig
Export-ModuleMember -Function New-CAMSchedule

Export-ModuleMember -Function Authenticate-WithUserProfile
Export-ModuleMember -Function Authenticate-WithCertificate
Export-ModuleMember -Function Authenticate-WithKey
Export-ModuleMember -Function Authenticate-ToKeyVault

Export-ModuleMember -Function Grant-CertificateAccess

Export-ModuleMember -Function Install-KVCertificates
Export-ModuleMember -Function Install-KVCertificateObject
Export-ModuleMember -Function Install-KVSecretObject
Export-ModuleMember -Function Remove-Certificate
<|MERGE_RESOLUTION|>--- conflicted
+++ resolved
@@ -1,937 +1,930 @@
-# CONSTRUCTORS
-
-<# 
-.SYNOPSIS
-    Creates a new CAMConfig object
-.DESCRIPTION
-    Use this function to create a new CAMConfig object to pass to functions within the module if you dont want to read from a configuration file.
-.PARAMETER AADApplicationId
-    The id of your AAD Application that has access to the KeyVault.
-.PARAMETER AADApplicationKey
-    An encrypted key for authenticating to the AAD Application. You will need either a key or a certificate and password to authenticate to the AAD Application. 
-.PARAMETER TenantId
-    The TenantId of the Azure Service Principal registered to your AAD Application.
-.PARAMETER KeyVaultCertificate
-    The name of the certificate file you are using to authenticate to the AAD Application.
-.PARAMETER KeyVaultCertificatePassword
-    The password of the certificate file you are using to authenticate to the AAD Application.
-.PARAMETER KeyVault
-    The KeyVault you wish to retrieve certificates from.
-.PARAMETER Environment
-    The environment name for the current service the Module is being run from.
-#>
-function New-CAMConfig() {
-    param(
-        [parameter(mandatory=$true)]
-        [string]$AADApplicationId,
-
-        [parameter(ParameterSetName="KeyAuth", mandatory=$true)]
-        [parameter(mandatory=$false)]
-        [AllowEmptyString()]
-        [SecureString]$AADApplicationKey,
-
-        [parameter(mandatory=$true)]
-        [string]$TenantId,
-
-        [parameter(ParameterSetName="CertificateAuth", mandatory=$true)]
-        [parameter(mandatory=$false)]
-        [AllowEmptyString()]
-        [string]$KeyVaultCertificate,
-
-        [parameter(ParameterSetName="CertificateAuth", mandatory=$true)]
-        [parameter(mandatory=$false)]
-        [AllowEmptyString()]
-        [SecureString]$KeyVaultCertificatePassword,
-
-        [parameter(mandatory=$true)]
-        [string]$KeyVault,
-
-        [parameter(mandatory=$true)]
-        [string]$Environment
-    )
-
-    return [PSCustomObject]@{
-        PSTypeName = "CAMConfig" 
-        AADApplicationId = $AADApplicationId
-        AADApplicationKey = $AADapplicationKey
-        TenantId = $TenantId
-        KeyVaultCertificate = $KeyVaultCertificate
-        KeyVaultCertificatePassword = $KeyVaultCertificatePassword
-        KeyVault = $KeyVault
-        Environment = $Environment
-    }
-}
-
-# END CONSTRUCTORS
-
-# SETUP FUNCTIONS
-
-# Script level variable for fallbacks during development, should store these in config or pass in to individual functions.
-$script:CAMConfig = New-CamConfig -AADApplicationId "MyAADApp" -AADApplicationKey ("MyAADKey" | ConvertTo-SecureString -AsPlainText -force) -TenantId "12345" -KeyVault "MyKeyVault" -Environment "PROD"
-
-<# 
-.SYNOPSIS
-    Install AAD Application certificate from an optionally given path
-.DESCRIPTION
-    Install the certificate you will use to authenticate to your AAD Application. If the certificate is not stored in the same directory as the module pass in the path to the directory it is in with the "Path" parameter.
-.PARAMETER Path
-    The Path to the directory that houses the certificate you will use to authenticate to your AAD Application. This defaults to the current directory.
-.PARAMETER CAMConfig
-    (optional) A configuration object used to override the fallback variable and any present CAMConfig file. 
-.EXAMPLE
-    C:\PS> Install-AADAppCertificate -Path "C:\Certificates\AADApp" -CAMConfig $CustomConfig
-#>
-function Install-AADAppCertificate() {
-Param(
-    [parameter()]
-    [string]$Path = (Get-Item -Path ".\").FullName,
-    [parameter()]
-    [PSTypeName("CAMConfig")]$CAMConfig = $script:CAMConfig 
-)
-    if (Test-Path "$($Path)\$($CAMConfig.KeyVaultCertificate).pfx") {
-        try {
-            $Pfx = New-Object System.Security.Cryptography.X509Certificates.X509Certificate2
-            $Pfx.Import("$($Path)\$($CAMConfig.KeyVaultCertificate).pfx", $CAMConfig.KeyVaultCertificatePassword, "PersistKeySet")
-            if (-not $Pfx.FriendlyName) {
-                $Pfx.FriendlyName = $CAMConfig.KeyVaultCertificate
-            }
-
-            $Store = New-Object System.Security.Cryptography.X509Certificates.X509Store("My", "LocalMachine")
-            $Store.Open("MaxAllowed")
-            $Store.Add($Pfx)
-            $Store.Close()
-            $PfxFriendlyName = $Pfx.FriendlyName
-            $Pfx.Dispose()
-            return $PfxFriendlyName
-        }
-        catch {
-            throw "certificate $($CAMConfig.KeyVaultCertificate) could not be imported with given password"
-        }
-    }
-    else {
-        throw "AAD App certificate was not found at $($Path)"
-    }
-}
-
-<# 
-.SYNOPSIS
-    Read the CAMconfig file from an optionally given path, or pass in your own custom configuration object.
-.DESCRIPTION
-    Read the CAMconfig file from an optionally given path, or pass in your own custom configuration object to override the fallback variable and any present CAMconfig file.
-.PARAMETER Path
-    The Path to the directory that houses the CAMConfig you will use. This defaults to the current directory.
-.PARAMETER CAMConfig
-    (optional) A configuration object used to override the fallback variable and any present configuration files. 
-.EXAMPLE
-    C:\PS> Read-CAMConfig -Path "C:\CAM\Config" -CAMConfig $CustomConfig
-#>
-function Read-CAMConfig() {
-param(
-    [parameter()]
-    [string]$Path = (Get-Item -Path ".\").FullName,
-    [parameter()]
-    [PSTypeName("CAMConfig")]$CAMConfig = $script:CAMConfig 
-)
-    if ($CAMConfig -ne $script:CAMConfig) {
-        $script:CAMConfig.AADApplicationID = $CAMConfig.AADApplicationId
-        $script:CAMConfig.AADApplicationKey = $CAMConfig.AADApplicationkey
-        $script:CAMConfig.TenantId = $CAMConfig.TenantId
-        $script:CAMConfig.KeyVaultCertificate = $CAMConfig.KeyVaultCertificate
-        $script:CAMConfig.KeyVaultCertificatePassword = $CAMConfig.KeyVaultCertificatePassword
-        $script:CAMConfig.KeyVault = $CAMConfig.KeyVault
-        $script:CAMConfig.Environment = $CAMConfig.Environment
-        return
-    }
-    if (Test-Path "$($Path)\CAMConfig.json") {
-        try {
-            $Json = Get-Content -Raw -Path "$($Path)\CAMConfig.json" | ConvertFrom-Json
-            # reset hardcoded fallback values
-            $script:CAMConfig.AADApplicationID = $Json.AADApplicationId
-            if ($Json.AADApplicationkey) {
-                $script:CAMConfig.AADApplicationkey = ($Json.AADApplicationkey | ConvertTo-SecureString -AsPlainText -Force)
-            }
-            $script:CAMConfig.TenantId = $Json.TenantId
-            $script:CAMConfig.KeyVaultCertificate = $Json.KeyVaultCertificate
-            if ($Json.KeyVaultCertificatePassword) {
-                $script:CAMConfig.KeyVaultCertificatePassword = ($Json.KeyVaultCertificatePassword | ConvertTo-SecureString -AsPlainText -Force)
-            }
-            $script:CAMConfig.KeyVault = $Json.KeyVault
-            $script:CAMConfig.Environment = $Json.Environment
-            return $true
-        }
-        catch {
-            write-error "Unable to read config at $($Path)\CAMConfig.json, defaulting to hardcoded fallback values." 
-        }
-    }
-    else {
-        write-error "Unable to read config at $($Path)\CAMConfig.json, defaulting to hardcoded fallback values."
-    }
-}
-
-<# 
-.SYNOPSIS
-    Schedule CAM to run every 5 minutes
-.DESCRIPTION
-    Create a scheduled task that will run the CAM module's Install-KVCertificates cmdlet at intervals, with 5 minutes being the default.
-.PARAMETER LocalManifest
-    (optional) The path to the local manifest to be used instead of a manifest in the KeyVault. 
-.PARAMETER Frequency
-    The frequency in minutes that the module should be run. This defaults to 5 minutes.
-.PARAMETER Path
-    The path to the directory that houses the CAM module you will use. This defaults to the current directory. 
-.EXAMPLE
-    C:\PS> New-CAMSchedule -Path "C:\CAM"
-#>
-function New-CAMSchedule() {
-param(
-    [parameter()]
-    [string]$LocalManifest,
-    [parameter()]
-<<<<<<< HEAD
-=======
-    [int]$Frequency = 5,
-    [parameter()]
->>>>>>> 03b95871
-    [string]$Path = (Get-Item -Path ".\").FullName
-)
-    try {
-        if ($LocalManifest) {
-<<<<<<< HEAD
-            $LocalManifest = " -LocalManifest " + $LocalManifest
-=======
-            $LocalManifest = " -LocalManifest " + '"' + $LocalManifest + '"'
->>>>>>> 03b95871
-        }
-
-        $action = New-ScheduledTaskAction -Execute 'Powershell.exe' -WorkingDirectory "$Path" -Argument "Import-Module .\CAM.psm1; Install-KVCertificates$LocalManifest"
-
-        $trigger =  New-ScheduledTaskTrigger -Once -At (Get-Date) -RepetitionInterval (New-TimeSpan -Minutes $Frequency) 
-
-        Register-ScheduledTask -Action $action -Trigger $trigger -TaskName "CAM" -RunLevel Highest
-        return $true
-    }
-    catch {
-        write-error "Unable to schedule CAM task. Exception $_"
-    }
-}
-
-# END SETUP FUNCTIONS
-
-# AUTH FUNCTIONS
-
-<# 
-.SYNOPSIS
-    Function for authenticating using user profile
-.DESCRIPTION
-    Authenticate to azure using your personal azure account credentials. If there is a .ctx or .json azure profile file available in the directory the function is run from it will default to authenticating with it. 
-.EXAMPLE
-    C:\PS> Authenticate-WithUserProfile
-#>
-function Authenticate-WithUserProfile() {
-    # Log in to Azure
-    $Path = (Get-Item -Path ".\").FullName
-    if (Test-Path "$Path\myAzureRmProfile.json") {
-	    Select-AzureRmProfile -Path "$Path\myAzureRmProfile.json" -ErrorAction Stop
-    }
-    elseif (Test-Path "$Path\profile.ctx") {
-        Import-AzureRmContext -Path "$Path\profile.ctx" -ErrorAction Stop
-    }
-    else {
-        write-output 'Please log into Azure now'
-	    Login-AzureRMAccount -ErrorAction stop
-    }
-}
-
-<# 
-.SYNOPSIS
-    Function for authenticating to AAD through AAD app certificate
-.DESCRIPTION
-    Authenticate to AAD Application using a certificate that has been whitelisted with an applicable service principal.
-.PARAMETER CAMConfig
-    (optional) A configuration object used to override the fallback variable and any present configuration files.
-.EXAMPLE
-    C:\PS> Authenticate-WithCertificate -CAMConfig $CustomConfig
-#>
-function Authenticate-WithCertificate() {
-param(
-    [parameter()]
-    [PSTypeName("CAMConfig")]$CAMConfig = $script:CAMConfig
-)
-    try {
-        $KeyVaultCertificateThumbprint = (Get-ChildItem Cert:\LocalMachine\My | Where-Object {$_.FriendlyName -match $CAMConfig.KeyVaultCertificate}).Thumbprint
-        Login-AzureRmAccount -ServicePrincipal -CertificateThumbprint $KeyVaultCertificateThumbprint -ApplicationId $CAMConfig.AADApplicationID -TenantId $CAMConfig.TenantId -ErrorAction Stop
-    }
-    catch {
-        throw "Unable to login with Certificate $($CAMConfig.KeyVaultCertificate). Error: $_"
-    }
-}
-
-<# 
-.SYNOPSIS
-    Function for authenticating to AAD through AAD app key
-.DESCRIPTION
-    Authenticate to AAD Application using a encrypted key that has been whitelisted with an applicable service principal.
-.PARAMETER CAMConfig
-    (optional) A configuration object used to override the fallback variable and any present configuration files.
-.PARAMETER Key
-    (optional) An AAD application key to be used if it differs from the one being used in the CAMConfig.
-.EXAMPLE
-    C:\PS> Authenticate-WithKey -CAMConfig $CustomConfig
-#>
-function Authenticate-WithKey() {
-param(
-    [parameter()]
-    [PSTypeName("CAMConfig")]$CAMConfig = $script:CAMConfig,
-    [parameter()]
-    [SecureString]$Key = $CAMConfig.AADApplicationKey
-)
-    try {
-        $Credential = New-Object System.Management.Automation.PSCredential($CAMConfig.AADApplicationID, $Key)
-        Login-AzureRmAccount -Credential $Credential -Tenant $CAMConfig.TenantId -ServicePrincipal -ErrorAction Stop
-    }
-    catch {
-        throw "Unable to login with Key. Error: $_"
-    }
-}
-
-<# 
-.SYNOPSIS
-    Function for trying to authenticate to AAD app with Certificate, Key, or User profile.
-.DESCRIPTION
-    Authenticate to azure by attempting to authenticate first to an AAD Application with either a whitelisted key or certificate. If that fails, attempt to use local users credentials. 
-.PARAMETER CAMConfig
-    (optional) A configuration object used to override the fallback variable and any present configuration files.
-.EXAMPLE
-    C:\PS> Authenticate-ToKeyVault -CAMConfig $CustomConfig
-#>
-function Authenticate-ToKeyVault() {
-param(
-    [parameter()]
-    [PSTypeName("CAMConfig")]$CAMConfig = $script:CAMConfig
-)
-    Try {
-        if ($CAMConfig.KeyVaultCertificate) {
-            Authenticate-WithCertificate -CAMConfig $CAMConfig 
-        }
-        else {
-            Authenticate-WithKey -CAMConfig $CAMConfig 
-        }
-    }
-    # If that doesn't work use local user profile
-    Catch {
-        Authenticate-WithUserProfile
-    }
-}
-
-# END AUTH FUNCTIONS
-
-<# 
-.SYNOPSIS
-    Install and delete certificates as specified within the manifest file provided or saved in the KeyVault.
-.DESCRIPTION
-    Ensure the module is authenticated to an AAD Application. Load a manifest file stored in the KeyVault or provided locally. Break apart the manifest into a secret and certificate section. 
-    Iterate through the secrets and download or delete the certificate as specified in the certificateVersion "deploy" property. Repeat this process for the certificate section.
-.PARAMETER LocalManifest
-    (optional) The full path to a valid json manifest file to be used in place of a passed in object or manifest available in the KeyVault.
-.PARAMETER Manifest
-    (optional) A PSCustom object containing the manifest information to override a local or keyvault sourced manifest.
-.PARAMETER CAMConfig
-    (optional) A configuration object used to override the fallback variable and any present configuration files.
-.EXAMPLE
-    C:\PS> Install-KVCertificates -LocalManifest "C:\CAM\testingmanifests\test.json" -CAMConfig $CustomConfig
-#> 
-function Install-KVCertificates() {
-param(
-    [parameter()]
-    [string]$LocalManifest,
-    [parameter()]
-    $Manifest,
-    [parameter()]
-    [PSTypeName("CAMConfig")]$CAMConfig = $script:CAMConfig
-)    
-    #Read CAMConfig object if present and update fallback values 
-    if ($CAMConfig -ne $script:CAMConfig) {
-        Read-CAMConfig -CAMConfig $CAMConfig | Out-Null
-    }
-    else {
-        Read-CAMConfig | Out-Null
-    }
-
-    #if ($Manifest.KeyVault) {
-    #    $CAMConfig.KeyVault = $Manifest.KeyVault
-    #}
-
-    write-output "CAM: Config loaded"
-
-    #If certificate authentication is being used, install the required certificate
-    if ($CAMConfig.KeyVaultCertificate -and $CAMConfig.KeyVaultCertificatePassword) {
-        Install-AADAppCertificate -CAMConfig $CAMConfig | Out-Null
-    }
-
-    #Authenticate with AAD App and KeyVault
-    Authenticate-ToKeyVault -CAMConfig $CAMConfig | Out-Null
-
-    write-output "CAM: Authenticated to KeyVault"
-
-    # local path passed in
-    if ($LocalManifest) { 
-        $json = Get-Content -Raw -Path "$($localmanifest)" | ConvertFrom-Json 
-    }
-    # object passed in
-    elseif ($Manifest) {
-        if ($Manifest.gettype().tostring() -eq "System.Management.Automation.PSCustomObject") {
-            $json = $Manifest
-        }
-        else {
-            write-output "CAM: Manifest object was not of type System.Management.Automation.PSCustomObject"
-            return
-        }
-    }
-    # retrieve manifest from keyvault
-    else {
-        # Load manifest from the KeyVault
-        $manifestName = "$($CAMConfig.KeyVault)-manifest"
-        $manifest = Get-AzureKeyVaultSecret -VaultName $CAMConfig.KeyVault -Name $manifestName -ErrorAction Stop 
-        $json = $manifest.SecretValueText | ConvertFrom-Json
-    }
-
-    $ManifestName = ""
-    $DefaultKeyVault = $CAMConfig.KeyVault
-    #if ($json.ManifestName) {
-    #    $ManifestName = $json.ManifestName + " "
-    #}
-    write-output "CAM: $($ManifestName)Manifest loaded"
-
-    #if ($json.Manifests){
-    #    write-output "CAM: Sub-Manifests detected..."
-    #    foreach ($manifest in $json.Manifests){
-    #        Install-KVCertificates -Manifest $manifest
-    #    }
-    #}
-
-    # Iterate through Certificates section 
-    
-    if ($null -ne $json.certificates) {
-        foreach ($Certificate in $json.Certificates) {
-            $CertificateName = $Certificate.CertName
-            $CertificateVersions = $Certificate.CertVersions
-            $KeyStorageFlags = "PersistKeySet"
-            if ($Certificate.KeyStorageFlags) {
-                $KeyStorageFlags = $Certificate.KeyStorageFlags
-            }
-            # Iterate through Certificate versions
-            foreach ($CertificateVersion in $CertificateVersions) {
-                $CertificateStoreLocation = "LocalMachine"
-                if ($CertificateVersion.StoreLocation) {
-                    $CertificateStoreLocation = $CertificateVersion.StoreLocation
-                }
-                $CertificateStoreName = "My"
-                if ($CertificateVersion.StoreName) {
-                    $CertificateStoreName = $CertificateVersion.StoreName
-                }
-                $downloaded = $false
-                # Iterate through deployment array to decide if cert should be installed or deleted
-                foreach ($deployment in $CertificateVersion.Deploy) {
-                    if ($deployment -eq "True" -or $deployment -eq $CAMConfig.Environment) { 
-                        # Install Certificate
-                        write-output "CAM: Installing Certificate: $($CertificateName)"
-                        Install-KVCertificateObject -CertName $CertificateName -CertVersion $CertificateVersion.CertVersion `
-                            -CertStoreName $CertificateStoreName -CertStoreLocation $CertificateStoreLocation `
-                            -KeyStorageFlags $KeyStorageFlags -Export $Certificate.Export -CAMConfig $CAMConfig
-                        # Grant user access to private keys
-                        if ($null -ne $Certificate.GrantAccess) {
-                            Grant-CertificateAccess -CertName $CertificateName -User $CertificateVersion.GrantAccess -CertStoreName $CertificateStoreName `
-                            -CertStoreLocation $CertificateStoreLocation
-                        }
-                        $downloaded = $true
-                    }
-                }
-                # Delete Certificate
-                if (!$downloaded) {
-                    write-output "CAM: Deleting Certificate: $($CertificateName)"
-                    $RetrievedCertificate = Get-AzureKeyVaultCertificate -VaultName $CAMConfig.KeyVault -Name $CertificateName -Version $CertificateVersion.CertVersion
-                    Remove-Certificate -certName $CertificateName -CertStoreLocation $CertificateStoreLocation `
-                     -CertStoreName $CertificateStoreName -certThumbprint $RetrievedCertificate.Thumbprint
-                }
-            }
-        }
-    }
-    
-    # Iterate through Secrets section  
-    if ($null -ne $json.Secrets) {
-        foreach ($Secret in $json.Secrets) {
-            $CertificateName = $Secret.CertName
-            $CertificateVersions = $Secret.CertVersions
-	        $Unstructured = $false
-	        $KeyStorageFlags = "PersistKeySet"
-            $example = "ADF"
-            if ($Secret.Unstructured) {
-                $Unstructured = $true
-            }
-	        if ($Secret.KeyStorageFlags) {
-                $KeyStorageFlags = $Secret.KeyStorageFlags
-            }
-            if ($Secret.KeyVault) {
-                $CAMConfig.KeyVault = $Secret.KeyVault
-            } 
-            else { 
-                $CAMConfig.KeyVault = $DefaultKeyVault 
-            }
-            # Iterate through Certificate versions
-            foreach ($CertificateVersion in $CertificateVersions) {
-                $CertificateStoreLocation = "LocalMachine"
-                if ($CertificateVersion.StoreLocation) {
-                    $CertificateStoreLocation = $CertificateVersion.StoreLocation
-                }
-                $CertificateStoreName = "My"
-                if ($CertificateVersion.StoreName) {
-                    $CertificateStoreName = $CertificateVersion.StoreName
-                }
-                $download = $false
-                # Iterate through deployment array to decide if cert should be downloaded or deleted
-                foreach ($deployment in $CertificateVersion.Deploy) {
-                    if ($deployment -eq "True" -or $deployment -eq $CAMConfig.Environment) { 
-                        # Install Certificate
-                        write-output "CAM: Installing Certificate: $($CertificateName)"
-                        Install-KVSecretObject -CertName $CertificateName -CertVersion $CertificateVersion.CertVersion `
-                            -CertStoreName $CertificateStoreName -CertStoreLocation $CertificateStoreLocation `
-			                -Unstructured $Unstructured -KeyStorageFlags $KeyStorageFlags -Export $Secret.Export -CAMConfig $CAMConfig
-                        # Grant user access to private keys
-                        if ($null -ne $Secret.GrantAccess) {
-                            Grant-CertificateAccess -CertName $CertificateName -User $CertificateVersion.GrantAccess -CertStoreName $CertificateStoreName `
-                            -CertStoreLocation $CertificateStoreLocation
-                        }
-                        $download = $true
-                    }
-                }
-                # Delete Certificate
-                if (!$download) {
-                    write-output "CAM: Deleting Certificate: $($CertificateName)"
-                    $Thumbprint = Get-SecretThumbprint -CertName $CertificateName -CertVersion $CertificateVersion.CertVersion -Unstructured $Unstructured -CAMConfig $CAMConfig
-                    Remove-Certificate -CertName $CertificateName -CertStoreLocation $CertificateStoreLocation`
-                     -CertStoreName $CertificateStoreName -CertThumbprint $Thumbprint
-                }
-            }
-        }
-    }
-}
-
-<#
-.SYNOPSIS
-    This function will download and install a certificate object from a key vault and install it on local machine.
-.DESCRIPTION
-    This script runs through key vault commands to download a certificate object from a key vault and install it locally.
-.PARAMETER CertName
-    Secret name in key vault.
-.PARAMETER CertVersion
-    (optional) Version GUID of the secret you want to retrieve.
-.PARAMETER Export
-    (optional) Path to folder where the public key should be exported as .cert file.
-.PARAMETER CertStoreName
-    (optional) Certificate Store Name that you would like the certificate installed to. Defaults to "My"
-.PARAMETER CertStoreLocation
-    (optional) Certificate Store Location that you would like the certificate installed to. Defaults to "LocalMachine"
-.PARAMETER KeyStorageFlags
-    (optional) Key storage flags to be used when the certificate is imported to the store. Defaults to "PersistKeySet"
-.PARAMETER CAMConfig
-    (optional) A configuration object used to override the fallback variable and any present configuration files.
-.EXAMPLE
-    C:\PS> Install-KVCertificateObject -CertName "MyCertificate" -CertVersion "0000-0000-0000-0000" `
-            -CertStoreName "My" -CertStoreLocation "LocalMachine" -CAMConfig $CustomConfig
-#>
-function Install-KVCertificateObject() {
-param(
-    [parameter(Mandatory=$true)]
-    [string]$CertName,
-    [parameter()]
-    [string]$CertVersion,
-    [parameter()]
-    [string]$Export,
-    [parameter()]
-    [string]$CertStoreName = "My",
-    [parameter()]
-    [string]$CertStoreLocation = "LocalMachine",
-    [parameter()]
-    [string]$KeyStorageFlags = "PersistKeySet",
-    [parameter()]
-    $CAMConfig = $script:CAMConfig
-)
-    if (!(LoggedIn -CAMConfig $CAMConfig)) {
-        Authenticate-ToKeyVault -CAMConfig $CAMConfig
-    }
-    if ($CertVersion) {
-    	$Cert = Get-AzureKeyVaultCertificate -VaultName $CAMConfig.KeyVault -Name $CertName -Version $CertVersion
-    }
-    else {
-    	$Cert = Get-AzureKeyVaultCertificate -VaultName $CAMConfig.KeyVault -Name $CertName
-    }
-    if (-not $Cert) {
-        write-output "CAM: Certificate $($certName) does not exist in $($CAMConfig.KeyVault) KeyVault"
-        return
-    }
-    try {
-        $Pfx = New-Object System.Security.Cryptography.X509Certificates.X509Certificate2($Cert.Certificate.RawData, "", $keyStorageFlags)
-    }
-    catch {
-        write-output "CAM: Certificate $Certname could not be imported with password. Exception: $_"
-        return
-    }
-    $Pfx.FriendlyName = $CertName
-    $Store = New-Object System.Security.Cryptography.X509Certificates.X509Store($CertStoreName, $CertStoreLocation)
-    $Store.Open("MaxAllowed")
-    $Store.Add($Pfx)
-    $Store.Close()
-    if ($Export) {
-        $Bytes = $Pfx.Export("Cert")
-        [IO.File]::WriteAllBytes("$Export\$CertName.cer", $Bytes)
-    }
-    $Pfx.Dispose()
-    write-output "CAM: Installed Certificate $($CertName) to $CertStoreLocation\$CertStoreName store"
-}
-
-<#
-.SYNOPSIS
-	This function will download and install a certificate from a json object that was encrypted and stored as a KeyVault secret.
-.DESCRIPTION
-    This function will download and install certificates that have been stored in KeyVault as encrypted json objects. These json objects are made up of two properties. "data" which stores the raw certificate data, 
-    and "password" which stores the password to the Pfx.
-.PARAMETER CertName
-    Cert name in key vault
-.PARAMETER CertVersion
-    (optional) Version GUID of the secret you want to retrieve.
-.PARAMETER Export
-    (optional) Path to folder where the public key should be exported as .cert file.
-.PARAMETER CertStoreName
-    (optional) Certificate Store Name that you would like the certificate installed to. Defaults to "My"
-.PARAMETER CertStoreLocation
-    (optional) Certificate Store Location that you would like the certificate installed to. Defaults to "LocalMachine"
-.PARAMETER KeyStorageFlags
-    (optional) Key storage flags to be used when the certificate is imported to the store. Defaults to "PersistKeySet"
-.PARAMETER Unstructured
-    If true, will download the secret without disassembling it as a JSON object, and import with no password. Defaults to "false"
-.PARAMETER CAMConfig
-    (optional) A configuration object used to override the fallback variable and any present configuration files.
-.EXAMPLE
-    C:\PS> Install-KVSecretObject -CertName "MyCertificate" -CertVersion "0000-0000-0000-0000" `
-            -CertStoreName "My" -CertStoreLocation "LocalMachine" -CAMConfig $CustomConfig
-#> 
-function Install-KVSecretObject() {
-param(
-    [parameter(mandatory=$true)]
-    [string]$CertName,
-    [parameter()]
-    [string]$CertVersion,
-    [parameter()]
-    [string]$Export,
-    [parameter()]
-    [string]$CertStoreName = "My",
-    [parameter()]
-    [string]$CertStoreLocation = "LocalMachine",
-    [parameter()]
-    [string]$keyStorageFlags = "PersistKeySet",
-    [parameter()]
-    [bool]$Unstructured = $false,
-    [parameter()]
-    $CAMConfig = $script:CAMConfig
-)
-    if (!(LoggedIn -CAMConfig $CAMConfig)) {
-        Authenticate-ToKeyVault -CAMConfig $CAMConfig
-    }
-    if ($CertVersion) {
-    	$Secret = Get-PrivateKeyVaultCert -CertName $CertName -CertVersion $CertVersion -CAMConfig $CamConfig
-    }
-    else {
-    	$Secret = Get-PrivateKeyVaultCert -CertName $CertName -CAMConfig $CamConfig
-    }
-    if (-not $Secret) {
-        write-output "CAM: Certificate $($certName) does not exist in $($CAMConfig.KeyVault) KeyVault"
-        return
-    }
-    if ($Unstructured) {
-        $CertBytes = [Convert]::FromBase64String($Secret.SecretValueText)
-    }
-    else {
-        try {
-            $KvSecretBytes = [System.Text.Encoding]::UTF8.GetString([System.Convert]::FromBase64String($Secret.SecretValueText))
-            $CertJson = $KvSecretBytes | ConvertFrom-Json
-            $Password = $CertJson.password
-            $CertBytes = [System.Convert]::FromBase64String($CertJson.data)
-        }
-        catch {
-            write-output "CAM: Certificate $($CertName) has invalid JSON, Unable to install"
-            return
-        }
-    }
-    try {
-        if ($Unstructured) {
-            $Pfx = New-Object System.Security.Cryptography.X509Certificates.X509Certificate2($CertBytes, '', $keyStorageFlags)
-        }
-        else {
-            $Pfx = New-Object System.Security.Cryptography.X509Certificates.X509Certificate2($CertBytes, $Password, $keyStorageFlags)
-        }
-    }
-    catch {
-        write-output "CAM: Certificate $Certname could not be imported with password. Exception: $_"
-        return
-    }
-    $Pfx.FriendlyName = $CertName
-    $Store = New-Object System.Security.Cryptography.X509Certificates.X509Store($CertStoreName, $CertStoreLocation)
-    $Store.Open("MaxAllowed")
-    $Store.Add($Pfx)
-    $Store.Close() 
-    if ($Export) {
-        $Bytes = $Pfx.Export("Cert")
-        [IO.File]::WriteAllBytes("$Export\$CertName.cer", $Bytes)
-    }
-    $Pfx.Dispose()
-    write-output "CAM: Installed Certificate $($CertName) to $CertStoreLocation\$CertStoreName store"
-}
-
-<# 
-.SYNOPSIS
-    This function retrives a KeyVault secret based on the name and version. If the version is not specified it retrieves the most current version.
-.PARAMETER CertName
-    Cert name in key vault
-.PARAMETER CertVersion
-    (optional) Version GUID of the secret you want to retrieve.
-.PARAMETER CAMConfig
-    (optional) A configuration object used to override the fallback variable and any present configuration files.
-.EXAMPLE
-    C:\PS> Get-PrivateKeyVaultCert -CertName "MyCertificate" -CertVersion "0000-0000-0000-0000" -CAMConfig $CustomConfig
-#>
-function Get-PrivateKeyVaultCert() {
-param(
-    [parameter(Mandatory=$true)]
-    [string]$CertName,
-    [parameter()]
-    [string]$CertVersion,
-    [parameter()]
-    [PSTypeName("CAMConfig")]$CAMConfig = $script:CAMConfig
-)
-    if ($CertVersion) {
-    	return Get-AzureKeyVaultSecret -VaultName $CAMConfig.KeyVault -Name $CertName -Version $CertVersion
-    }
-    else {
-    	return Get-AzureKeyVaultSecret -VaultName $CAMConfig.KeyVault -Name $CertName
-    }
-}
-
-<# 
-.SYNOPSIS
-    This function lets you remove a cert from a provided store location and store name.
-.DESCRIPTION
-    If this function is not provided a thumbprint, it will search the provided store location and store name for certificates with a friendly name that match the provided CertName parameter
-    and select the one with the earliest expiry. Once the certificate has been selected by earliest expiry or provided thumbprint, it is removed from the store.
-.PARAMETER CertName
-    The friendly name of the certificate you would like to remove.
-.PARAMETER CertStoreLocation
-    The store location where the certificate is installed.
-.PARAMETER CertStoreName
-    The store name where the certificate is installed.
-.PARAMETER CertThumbprint
-    (optional) The thumbprint of the certificate you would like to remove. If not provided, the certificate that matches the CertName parameter with the earliest expiry will be selected.
-.EXAMPLE
-    C:\PS> Remove-Certificate -CertName "MyCertificate" -CertStoreLocation "LocalMachine" -CertStoreName "My" -CertificateThumbprint "0000000000000000000000000000"
-#>
-function Remove-Certificate() {
-param(
-    [parameter()]
-    [string]$CertName,
-    [parameter(mandatory=$true)]
-    [string]$CertStoreLocation,
-    [parameter(mandatory=$true)]
-    [string]$CertStoreName,
-    [parameter()]
-    [string]$CertThumbprint
-)
-    try {
-        if (-not $CertThumbprint) {
-            try {
-                #find the certificate with the earliest expiry of those matching the CertName parameter
-                $CertLocation = (Get-ChildItem "Cert:\$CertStoreLocation\$CertStoreName" | Where-Object {$_.FriendlyName -match $CertName} | Sort-Object -Property NotAfter)[0].PSPath
-                Write-Output "CAM: Certificate Thumbprint not provided for $CertName, attempting to delete certificate with earliest expiry."
-            }
-            catch {
-                write-output "CAM: Certificate $($CertName) does not exist in $($CertStoreLocation)\$($CertStoreName) store"
-            }
-        }
-        else {
-            #Create path to cert
-            $CertLocation = "Cert:\" + $CertStoreLocation + "\" + $CertStoreName + "\" + $CertThumbprint
-        }
-        if (test-path $CertLocation) {
-            Remove-Item $CertLocation
-            write-output "CAM: Certificate $($CertName) deleted from $($CertStoreLocation)\$($CertStoreName) store"
-        }
-        else {
-            write-output "CAM: Certificate $($CertName) does not exist in $($CertStoreLocation)\$($CertStoreName) store"
-        }
-    }
-    catch {
-        write-output "CAM: Failed to delete certificate $($CertLocation). Exception: $_" 
-    }
-}
-
-
-<# 
-.SYNOPSIS
-    This function grants access to a supplied user for a certificates private key.
-.DESCRIPTION
-    This function grants access to a supplied user (defaulted to Network Service) for a certificates private key.
-.PARAMETER CertName
-    The friendly name of the certificate you would like to remove.
-.PARAMETER User
-    (optional) The user you want to give access to.
-.PARAMETER CertStoreName
-    The store name where the certificate is installed.
-.PARAMETER CertStoreLocation
-    The store location where the certificate is installed.
-.EXAMPLE
-    C:\PS> Grant-CertificateAccess -CertName "MyCertificate" -User "Network Service" -CertStoreLocation "LocalMachine" -CertStoreName "My"
-#>
-function Grant-CertificateAccess() {
-param(
-    [parameter(mandatory=$true)]
-    [string]$CertName,
-    [parameter()]
-    [string]$User = "Network Service",
-    [parameter()]
-    [string]$CertStoreName = "My",
-    [parameter()]
-    [string]$CertStoreLocation = "LocalMachine"
-
-)
-    try {
-        $Certificate = (Get-ChildItem "Cert:\$CertStoreLocation\$CertStoreName" `
-                        | Where-Object {$_.FriendlyName -eq $CertName}).PrivateKey.CspKeyContainerInfo.UniqueKeyContainerName
-        if ($Certificate) {
-            $keyPath = $env:ProgramData + "\Microsoft\Crypto\RSA\MachineKeys\"
-            $fullpath = $keypath+$Certificate
-            try {
-                $acl=(Get-Item $fullpath -ErrorAction Stop).GetAccessControl('Access')
-            }
-            catch {
-                write-output "CAM: Unable to find Machine Key path for certificate $($CertName), Grant-CertificateAccess failed."
-                return
-            }
-            $permission=$User, "Read", "Allow"
-            $accessRule=new-object System.Security.AccessControl.FileSystemAccessRule $permission
-	        $acl.SetAccessRule($accessRule)
-            try {
-                Set-Acl -Path $fullPath -AclObject $acl
-                Write-Output "CAM: Granted access to $User for certificate $CertName in $CertStoreLocation\$CertStoreName store."
-            }
-            catch {
-                Write-Output "CAM: Unable to grant access to $User for certificate $CertName in $CertStoreLocation\$CertStoreName store. Exception: $_"
-            }
-        }
-    }
-    catch {
-        Write-Output "CAM: Grant-CertificateAccess failed. Exception: $_"
-    }
-}
-
-<# 
-.SYNOPSIS
-    This function retrieves a thumbprint from a secret object.
-.DESCRIPTION
-    This function retrieves a secret object from the KeyVault and then returns its thumbprint. It is only used to identify the thumbprint of a secret object to be deleted.
-.PARAMETER CertName
-    The friendly name of the certificate you would like to remove.
-.PARAMETER CertVersion
-    (optional) Version GUID of the secret you want to retrieve.
-.PARAMETER Unstructured
-    If true, will download the secret without disassembling it as a JSON object, and import with no password. Defaults to "false"
-.PARAMETER CAMConfig
-    (optional) A configuration object used to override the fallback variable and any present configuration files.
-.EXAMPLE
-    C:\PS> Get-SecretThumbprint -CertName "MyCertificate" -CertVersion "0000-0000-0000-0000" -CAMConfig $CustomConfig
-#>
-function Get-SecretThumbprint() {
-param(
-    [parameter(mandatory=$true)]
-    [string]$CertName,
-    [parameter()]
-    [string]$CertVersion,
-    [parameter()]
-    [bool]$Unstructured,
-    [parameter()]
-    [PSTypeName("CAMConfig")]$CAMConfig = $script:CAMConfig
-)
-    if (-not $CertVersion) {
-    	$Secret = Get-AzureKeyVaultSecret -VaultName $CAMConfig.KeyVault -Name $CertName -ErrorAction Stop
-    }
-    else {
-    	$Secret = Get-AzureKeyVaultSecret -VaultName $CAMConfig.KeyVault -Name $CertName -Version $CertVersion -ErrorAction Stop
-    }
-    $Password = ''
-    if (-not $Secret) {
-        write-output "CAM: Certificate $($certName) does not exist in $($CAMConfig.KeyVault) KeyVault"
-        return
-    }
-    if ($Unstructured) {
-        $CertBytes = [Convert]::FromBase64String($Secret.SecretValueText)
-    }
-    else {
-        try {
-            $KvSecretBytes = [System.Text.Encoding]::UTF8.GetString([System.Convert]::FromBase64String($Secret.SecretValueText))
-            $CertJson = $KvSecretBytes | ConvertFrom-Json
-            $Password = $CertJson.password
-            $CertBytes = [System.Convert]::FromBase64String($CertJson.data)
-        }
-        catch {
-            write-output "CAM: Certificate $($CertName) has invalid JSON, Get-SecretThumbprint failed"
-            return
-        }
-    }
-    try {
-        $Pfx = New-Object System.Security.Cryptography.X509Certificates.X509Certificate2($CertBytes, $Password, "PersistKeySet")
-    }
-    catch {
-        write-output "CAM: Certificate $Certname could not be imported with password. Exception: $_"
-        return
-    }
-    $Thumbprint = $Pfx.Thumbprint
-    $Pfx.Dispose()
-    return $Thumbprint
-}
-
-<# 
-.SYNOPSIS
-    This function checks if the powershell session has been authenticated by the context provided in the CAMConfig
-.DESCRIPTION
-    This function checks to see if the current powershell session has been authenticated with the same TenantId as specified in the CAMConfig.
-.PARAMETER CAMConfig
-    (optional) A configuration object used to override the fallback variable and any present configuration files.
-.EXAMPLE
-    C:\PS> LoggedIn -CAMConfig $CustomConfig
-#>
-function LoggedIn() {
-param(
-    [parameter()]
-    [PSTypeName("CAMConfig")]$CAMConfig = $script:CAMConfig
-)
-    $Context = Get-AzureRmContext
-    if ($null -ne $Context.Tenant -and $Context.Tenant.Id -eq $CAMConfig.TenantId) {
-        return $true
-    }
-    return $false
-}
-
-Export-ModuleMember -Function New-CamConfig
-
-Export-ModuleMember -Function Install-AADAppCertificate
-Export-ModuleMember -Function Read-CAMConfig
-Export-ModuleMember -Function New-CAMSchedule
-
-Export-ModuleMember -Function Authenticate-WithUserProfile
-Export-ModuleMember -Function Authenticate-WithCertificate
-Export-ModuleMember -Function Authenticate-WithKey
-Export-ModuleMember -Function Authenticate-ToKeyVault
-
-Export-ModuleMember -Function Grant-CertificateAccess
-
-Export-ModuleMember -Function Install-KVCertificates
-Export-ModuleMember -Function Install-KVCertificateObject
-Export-ModuleMember -Function Install-KVSecretObject
-Export-ModuleMember -Function Remove-Certificate
+# CONSTRUCTORS
+
+<# 
+.SYNOPSIS
+    Creates a new CAMConfig object
+.DESCRIPTION
+    Use this function to create a new CAMConfig object to pass to functions within the module if you dont want to read from a configuration file.
+.PARAMETER AADApplicationId
+    The id of your AAD Application that has access to the KeyVault.
+.PARAMETER AADApplicationKey
+    An encrypted key for authenticating to the AAD Application. You will need either a key or a certificate and password to authenticate to the AAD Application. 
+.PARAMETER TenantId
+    The TenantId of the Azure Service Principal registered to your AAD Application.
+.PARAMETER KeyVaultCertificate
+    The name of the certificate file you are using to authenticate to the AAD Application.
+.PARAMETER KeyVaultCertificatePassword
+    The password of the certificate file you are using to authenticate to the AAD Application.
+.PARAMETER KeyVault
+    The KeyVault you wish to retrieve certificates from.
+.PARAMETER Environment
+    The environment name for the current service the Module is being run from.
+#>
+function New-CAMConfig() {
+    param(
+        [parameter(mandatory=$true)]
+        [string]$AADApplicationId,
+
+        [parameter(ParameterSetName="KeyAuth", mandatory=$true)]
+        [parameter(mandatory=$false)]
+        [AllowEmptyString()]
+        [SecureString]$AADApplicationKey,
+
+        [parameter(mandatory=$true)]
+        [string]$TenantId,
+
+        [parameter(ParameterSetName="CertificateAuth", mandatory=$true)]
+        [parameter(mandatory=$false)]
+        [AllowEmptyString()]
+        [string]$KeyVaultCertificate,
+
+        [parameter(ParameterSetName="CertificateAuth", mandatory=$true)]
+        [parameter(mandatory=$false)]
+        [AllowEmptyString()]
+        [SecureString]$KeyVaultCertificatePassword,
+
+        [parameter(mandatory=$true)]
+        [string]$KeyVault,
+
+        [parameter(mandatory=$true)]
+        [string]$Environment
+    )
+
+    return [PSCustomObject]@{
+        PSTypeName = "CAMConfig" 
+        AADApplicationId = $AADApplicationId
+        AADApplicationKey = $AADapplicationKey
+        TenantId = $TenantId
+        KeyVaultCertificate = $KeyVaultCertificate
+        KeyVaultCertificatePassword = $KeyVaultCertificatePassword
+        KeyVault = $KeyVault
+        Environment = $Environment
+    }
+}
+
+# END CONSTRUCTORS
+
+# SETUP FUNCTIONS
+
+# Script level variable for fallbacks during development, should store these in config or pass in to individual functions.
+$script:CAMConfig = New-CamConfig -AADApplicationId "MyAADApp" -AADApplicationKey ("MyAADKey" | ConvertTo-SecureString -AsPlainText -force) -TenantId "12345" -KeyVault "MyKeyVault" -Environment "PROD"
+
+<# 
+.SYNOPSIS
+    Install AAD Application certificate from an optionally given path
+.DESCRIPTION
+    Install the certificate you will use to authenticate to your AAD Application. If the certificate is not stored in the same directory as the module pass in the path to the directory it is in with the "Path" parameter.
+.PARAMETER Path
+    The Path to the directory that houses the certificate you will use to authenticate to your AAD Application. This defaults to the current directory.
+.PARAMETER CAMConfig
+    (optional) A configuration object used to override the fallback variable and any present CAMConfig file. 
+.EXAMPLE
+    C:\PS> Install-AADAppCertificate -Path "C:\Certificates\AADApp" -CAMConfig $CustomConfig
+#>
+function Install-AADAppCertificate() {
+Param(
+    [parameter()]
+    [string]$Path = (Get-Item -Path ".\").FullName,
+    [parameter()]
+    [PSTypeName("CAMConfig")]$CAMConfig = $script:CAMConfig 
+)
+    if (Test-Path "$($Path)\$($CAMConfig.KeyVaultCertificate).pfx") {
+        try {
+            $Pfx = New-Object System.Security.Cryptography.X509Certificates.X509Certificate2
+            $Pfx.Import("$($Path)\$($CAMConfig.KeyVaultCertificate).pfx", $CAMConfig.KeyVaultCertificatePassword, "PersistKeySet")
+            if (-not $Pfx.FriendlyName) {
+                $Pfx.FriendlyName = $CAMConfig.KeyVaultCertificate
+            }
+
+            $Store = New-Object System.Security.Cryptography.X509Certificates.X509Store("My", "LocalMachine")
+            $Store.Open("MaxAllowed")
+            $Store.Add($Pfx)
+            $Store.Close()
+            $PfxFriendlyName = $Pfx.FriendlyName
+            $Pfx.Dispose()
+            return $PfxFriendlyName
+        }
+        catch {
+            throw "certificate $($CAMConfig.KeyVaultCertificate) could not be imported with given password"
+        }
+    }
+    else {
+        throw "AAD App certificate was not found at $($Path)"
+    }
+}
+
+<# 
+.SYNOPSIS
+    Read the CAMconfig file from an optionally given path, or pass in your own custom configuration object.
+.DESCRIPTION
+    Read the CAMconfig file from an optionally given path, or pass in your own custom configuration object to override the fallback variable and any present CAMconfig file.
+.PARAMETER Path
+    The Path to the directory that houses the CAMConfig you will use. This defaults to the current directory.
+.PARAMETER CAMConfig
+    (optional) A configuration object used to override the fallback variable and any present configuration files. 
+.EXAMPLE
+    C:\PS> Read-CAMConfig -Path "C:\CAM\Config" -CAMConfig $CustomConfig
+#>
+function Read-CAMConfig() {
+param(
+    [parameter()]
+    [string]$Path = (Get-Item -Path ".\").FullName,
+    [parameter()]
+    [PSTypeName("CAMConfig")]$CAMConfig = $script:CAMConfig 
+)
+    if ($CAMConfig -ne $script:CAMConfig) {
+        $script:CAMConfig.AADApplicationID = $CAMConfig.AADApplicationId
+        $script:CAMConfig.AADApplicationKey = $CAMConfig.AADApplicationkey
+        $script:CAMConfig.TenantId = $CAMConfig.TenantId
+        $script:CAMConfig.KeyVaultCertificate = $CAMConfig.KeyVaultCertificate
+        $script:CAMConfig.KeyVaultCertificatePassword = $CAMConfig.KeyVaultCertificatePassword
+        $script:CAMConfig.KeyVault = $CAMConfig.KeyVault
+        $script:CAMConfig.Environment = $CAMConfig.Environment
+        return
+    }
+    if (Test-Path "$($Path)\CAMConfig.json") {
+        try {
+            $Json = Get-Content -Raw -Path "$($Path)\CAMConfig.json" | ConvertFrom-Json
+            # reset hardcoded fallback values
+            $script:CAMConfig.AADApplicationID = $Json.AADApplicationId
+            if ($Json.AADApplicationkey) {
+                $script:CAMConfig.AADApplicationkey = ($Json.AADApplicationkey | ConvertTo-SecureString -AsPlainText -Force)
+            }
+            $script:CAMConfig.TenantId = $Json.TenantId
+            $script:CAMConfig.KeyVaultCertificate = $Json.KeyVaultCertificate
+            if ($Json.KeyVaultCertificatePassword) {
+                $script:CAMConfig.KeyVaultCertificatePassword = ($Json.KeyVaultCertificatePassword | ConvertTo-SecureString -AsPlainText -Force)
+            }
+            $script:CAMConfig.KeyVault = $Json.KeyVault
+            $script:CAMConfig.Environment = $Json.Environment
+            return $true
+        }
+        catch {
+            write-error "Unable to read config at $($Path)\CAMConfig.json, defaulting to hardcoded fallback values." 
+        }
+    }
+    else {
+        write-error "Unable to read config at $($Path)\CAMConfig.json, defaulting to hardcoded fallback values."
+    }
+}
+
+<# 
+.SYNOPSIS
+    Schedule CAM to run every 5 minutes
+.DESCRIPTION
+    Create a scheduled task that will run the CAM module's Install-KVCertificates cmdlet at intervals, with 5 minutes being the default.
+.PARAMETER LocalManifest
+    (optional) The path to the local manifest to be used instead of a manifest in the KeyVault. 
+.PARAMETER Frequency
+    The frequency in minutes that the module should be run. This defaults to 5 minutes.
+.PARAMETER Path
+    The path to the directory that houses the CAM module you will use. This defaults to the current directory. 
+.EXAMPLE
+    C:\PS> New-CAMSchedule -Path "C:\CAM"
+#>
+function New-CAMSchedule() {
+param(
+    [parameter()]
+    [string]$LocalManifest,
+    [parameter()]
+    [int]$Frequency = 5,
+    [parameter()]
+    [string]$Path = (Get-Item -Path ".\").FullName
+)
+    try {
+        if ($LocalManifest) {
+            $LocalManifest = " -LocalManifest " + '"' + $LocalManifest + '"'
+        }
+
+        $action = New-ScheduledTaskAction -Execute 'Powershell.exe' -WorkingDirectory "$Path" -Argument "Import-Module .\CAM.psm1; Install-KVCertificates$LocalManifest"
+
+        $trigger =  New-ScheduledTaskTrigger -Once -At (Get-Date) -RepetitionInterval (New-TimeSpan -Minutes $Frequency) 
+
+        Register-ScheduledTask -Action $action -Trigger $trigger -TaskName "CAM" -RunLevel Highest
+        return $true
+    }
+    catch {
+        write-error "Unable to schedule CAM task. Exception $_"
+    }
+}
+
+# END SETUP FUNCTIONS
+
+# AUTH FUNCTIONS
+
+<# 
+.SYNOPSIS
+    Function for authenticating using user profile
+.DESCRIPTION
+    Authenticate to azure using your personal azure account credentials. If there is a .ctx or .json azure profile file available in the directory the function is run from it will default to authenticating with it. 
+.EXAMPLE
+    C:\PS> Authenticate-WithUserProfile
+#>
+function Authenticate-WithUserProfile() {
+    # Log in to Azure
+    $Path = (Get-Item -Path ".\").FullName
+    if (Test-Path "$Path\myAzureRmProfile.json") {
+	    Select-AzureRmProfile -Path "$Path\myAzureRmProfile.json" -ErrorAction Stop
+    }
+    elseif (Test-Path "$Path\profile.ctx") {
+        Import-AzureRmContext -Path "$Path\profile.ctx" -ErrorAction Stop
+    }
+    else {
+        write-output 'Please log into Azure now'
+	    Login-AzureRMAccount -ErrorAction stop
+    }
+}
+
+<# 
+.SYNOPSIS
+    Function for authenticating to AAD through AAD app certificate
+.DESCRIPTION
+    Authenticate to AAD Application using a certificate that has been whitelisted with an applicable service principal.
+.PARAMETER CAMConfig
+    (optional) A configuration object used to override the fallback variable and any present configuration files.
+.EXAMPLE
+    C:\PS> Authenticate-WithCertificate -CAMConfig $CustomConfig
+#>
+function Authenticate-WithCertificate() {
+param(
+    [parameter()]
+    [PSTypeName("CAMConfig")]$CAMConfig = $script:CAMConfig
+)
+    try {
+        $KeyVaultCertificateThumbprint = (Get-ChildItem Cert:\LocalMachine\My | Where-Object {$_.FriendlyName -match $CAMConfig.KeyVaultCertificate}).Thumbprint
+        Login-AzureRmAccount -ServicePrincipal -CertificateThumbprint $KeyVaultCertificateThumbprint -ApplicationId $CAMConfig.AADApplicationID -TenantId $CAMConfig.TenantId -ErrorAction Stop
+    }
+    catch {
+        throw "Unable to login with Certificate $($CAMConfig.KeyVaultCertificate). Error: $_"
+    }
+}
+
+<# 
+.SYNOPSIS
+    Function for authenticating to AAD through AAD app key
+.DESCRIPTION
+    Authenticate to AAD Application using a encrypted key that has been whitelisted with an applicable service principal.
+.PARAMETER CAMConfig
+    (optional) A configuration object used to override the fallback variable and any present configuration files.
+.PARAMETER Key
+    (optional) An AAD application key to be used if it differs from the one being used in the CAMConfig.
+.EXAMPLE
+    C:\PS> Authenticate-WithKey -CAMConfig $CustomConfig
+#>
+function Authenticate-WithKey() {
+param(
+    [parameter()]
+    [PSTypeName("CAMConfig")]$CAMConfig = $script:CAMConfig,
+    [parameter()]
+    [SecureString]$Key = $CAMConfig.AADApplicationKey
+)
+    try {
+        $Credential = New-Object System.Management.Automation.PSCredential($CAMConfig.AADApplicationID, $Key)
+        Login-AzureRmAccount -Credential $Credential -Tenant $CAMConfig.TenantId -ServicePrincipal -ErrorAction Stop
+    }
+    catch {
+        throw "Unable to login with Key. Error: $_"
+    }
+}
+
+<# 
+.SYNOPSIS
+    Function for trying to authenticate to AAD app with Certificate, Key, or User profile.
+.DESCRIPTION
+    Authenticate to azure by attempting to authenticate first to an AAD Application with either a whitelisted key or certificate. If that fails, attempt to use local users credentials. 
+.PARAMETER CAMConfig
+    (optional) A configuration object used to override the fallback variable and any present configuration files.
+.EXAMPLE
+    C:\PS> Authenticate-ToKeyVault -CAMConfig $CustomConfig
+#>
+function Authenticate-ToKeyVault() {
+param(
+    [parameter()]
+    [PSTypeName("CAMConfig")]$CAMConfig = $script:CAMConfig
+)
+    Try {
+        if ($CAMConfig.KeyVaultCertificate) {
+            Authenticate-WithCertificate -CAMConfig $CAMConfig 
+        }
+        else {
+            Authenticate-WithKey -CAMConfig $CAMConfig 
+        }
+    }
+    # If that doesn't work use local user profile
+    Catch {
+        Authenticate-WithUserProfile
+    }
+}
+
+# END AUTH FUNCTIONS
+
+<# 
+.SYNOPSIS
+    Install and delete certificates as specified within the manifest file provided or saved in the KeyVault.
+.DESCRIPTION
+    Ensure the module is authenticated to an AAD Application. Load a manifest file stored in the KeyVault or provided locally. Break apart the manifest into a secret and certificate section. 
+    Iterate through the secrets and download or delete the certificate as specified in the certificateVersion "deploy" property. Repeat this process for the certificate section.
+.PARAMETER LocalManifest
+    (optional) The full path to a valid json manifest file to be used in place of a passed in object or manifest available in the KeyVault.
+.PARAMETER Manifest
+    (optional) A PSCustom object containing the manifest information to override a local or keyvault sourced manifest.
+.PARAMETER CAMConfig
+    (optional) A configuration object used to override the fallback variable and any present configuration files.
+.EXAMPLE
+    C:\PS> Install-KVCertificates -LocalManifest "C:\CAM\testingmanifests\test.json" -CAMConfig $CustomConfig
+#> 
+function Install-KVCertificates() {
+param(
+    [parameter()]
+    [string]$LocalManifest,
+    [parameter()]
+    $Manifest,
+    [parameter()]
+    [PSTypeName("CAMConfig")]$CAMConfig = $script:CAMConfig
+)    
+    #Read CAMConfig object if present and update fallback values 
+    if ($CAMConfig -ne $script:CAMConfig) {
+        Read-CAMConfig -CAMConfig $CAMConfig | Out-Null
+    }
+    else {
+        Read-CAMConfig | Out-Null
+    }
+
+    #if ($Manifest.KeyVault) {
+    #    $CAMConfig.KeyVault = $Manifest.KeyVault
+    #}
+
+    write-output "CAM: Config loaded"
+
+    #If certificate authentication is being used, install the required certificate
+    if ($CAMConfig.KeyVaultCertificate -and $CAMConfig.KeyVaultCertificatePassword) {
+        Install-AADAppCertificate -CAMConfig $CAMConfig | Out-Null
+    }
+
+    #Authenticate with AAD App and KeyVault
+    Authenticate-ToKeyVault -CAMConfig $CAMConfig | Out-Null
+
+    write-output "CAM: Authenticated to KeyVault"
+
+    # local path passed in
+    if ($LocalManifest) { 
+        $json = Get-Content -Raw -Path "$($localmanifest)" | ConvertFrom-Json 
+    }
+    # object passed in
+    elseif ($Manifest) {
+        if ($Manifest.gettype().tostring() -eq "System.Management.Automation.PSCustomObject") {
+            $json = $Manifest
+        }
+        else {
+            write-output "CAM: Manifest object was not of type System.Management.Automation.PSCustomObject"
+            return
+        }
+    }
+    # retrieve manifest from keyvault
+    else {
+        # Load manifest from the KeyVault
+        $manifestName = "$($CAMConfig.KeyVault)-manifest"
+        $manifest = Get-AzureKeyVaultSecret -VaultName $CAMConfig.KeyVault -Name $manifestName -ErrorAction Stop 
+        $json = $manifest.SecretValueText | ConvertFrom-Json
+    }
+
+    $ManifestName = ""
+    $DefaultKeyVault = $CAMConfig.KeyVault
+    #if ($json.ManifestName) {
+    #    $ManifestName = $json.ManifestName + " "
+    #}
+    write-output "CAM: $($ManifestName)Manifest loaded"
+
+    #if ($json.Manifests){
+    #    write-output "CAM: Sub-Manifests detected..."
+    #    foreach ($manifest in $json.Manifests){
+    #        Install-KVCertificates -Manifest $manifest
+    #    }
+    #}
+
+    # Iterate through Certificates section 
+    
+    if ($null -ne $json.certificates) {
+        foreach ($Certificate in $json.Certificates) {
+            $CertificateName = $Certificate.CertName
+            $CertificateVersions = $Certificate.CertVersions
+            $KeyStorageFlags = "PersistKeySet"
+            if ($Certificate.KeyStorageFlags) {
+                $KeyStorageFlags = $Certificate.KeyStorageFlags
+            }
+            # Iterate through Certificate versions
+            foreach ($CertificateVersion in $CertificateVersions) {
+                $CertificateStoreLocation = "LocalMachine"
+                if ($CertificateVersion.StoreLocation) {
+                    $CertificateStoreLocation = $CertificateVersion.StoreLocation
+                }
+                $CertificateStoreName = "My"
+                if ($CertificateVersion.StoreName) {
+                    $CertificateStoreName = $CertificateVersion.StoreName
+                }
+                $downloaded = $false
+                # Iterate through deployment array to decide if cert should be installed or deleted
+                foreach ($deployment in $CertificateVersion.Deploy) {
+                    if ($deployment -eq "True" -or $deployment -eq $CAMConfig.Environment) { 
+                        # Install Certificate
+                        write-output "CAM: Installing Certificate: $($CertificateName)"
+                        Install-KVCertificateObject -CertName $CertificateName -CertVersion $CertificateVersion.CertVersion `
+                            -CertStoreName $CertificateStoreName -CertStoreLocation $CertificateStoreLocation `
+                            -KeyStorageFlags $KeyStorageFlags -Export $Certificate.Export -CAMConfig $CAMConfig
+                        # Grant user access to private keys
+                        if ($null -ne $Certificate.GrantAccess) {
+                            Grant-CertificateAccess -CertName $CertificateName -User $CertificateVersion.GrantAccess -CertStoreName $CertificateStoreName `
+                            -CertStoreLocation $CertificateStoreLocation
+                        }
+                        $downloaded = $true
+                    }
+                }
+                # Delete Certificate
+                if (!$downloaded) {
+                    write-output "CAM: Deleting Certificate: $($CertificateName)"
+                    $RetrievedCertificate = Get-AzureKeyVaultCertificate -VaultName $CAMConfig.KeyVault -Name $CertificateName -Version $CertificateVersion.CertVersion
+                    Remove-Certificate -certName $CertificateName -CertStoreLocation $CertificateStoreLocation `
+                     -CertStoreName $CertificateStoreName -certThumbprint $RetrievedCertificate.Thumbprint
+                }
+            }
+        }
+    }
+    
+    # Iterate through Secrets section  
+    if ($null -ne $json.Secrets) {
+        foreach ($Secret in $json.Secrets) {
+            $CertificateName = $Secret.CertName
+            $CertificateVersions = $Secret.CertVersions
+	        $Unstructured = $false
+	        $KeyStorageFlags = "PersistKeySet"
+            $example = "ADF"
+            if ($Secret.Unstructured) {
+                $Unstructured = $true
+            }
+	        if ($Secret.KeyStorageFlags) {
+                $KeyStorageFlags = $Secret.KeyStorageFlags
+            }
+            if ($Secret.KeyVault) {
+                $CAMConfig.KeyVault = $Secret.KeyVault
+            } 
+            else { 
+                $CAMConfig.KeyVault = $DefaultKeyVault 
+            }
+            # Iterate through Certificate versions
+            foreach ($CertificateVersion in $CertificateVersions) {
+                $CertificateStoreLocation = "LocalMachine"
+                if ($CertificateVersion.StoreLocation) {
+                    $CertificateStoreLocation = $CertificateVersion.StoreLocation
+                }
+                $CertificateStoreName = "My"
+                if ($CertificateVersion.StoreName) {
+                    $CertificateStoreName = $CertificateVersion.StoreName
+                }
+                $download = $false
+                # Iterate through deployment array to decide if cert should be downloaded or deleted
+                foreach ($deployment in $CertificateVersion.Deploy) {
+                    if ($deployment -eq "True" -or $deployment -eq $CAMConfig.Environment) { 
+                        # Install Certificate
+                        write-output "CAM: Installing Certificate: $($CertificateName)"
+                        Install-KVSecretObject -CertName $CertificateName -CertVersion $CertificateVersion.CertVersion `
+                            -CertStoreName $CertificateStoreName -CertStoreLocation $CertificateStoreLocation `
+			                -Unstructured $Unstructured -KeyStorageFlags $KeyStorageFlags -Export $Secret.Export -CAMConfig $CAMConfig
+                        # Grant user access to private keys
+                        if ($null -ne $Secret.GrantAccess) {
+                            Grant-CertificateAccess -CertName $CertificateName -User $CertificateVersion.GrantAccess -CertStoreName $CertificateStoreName `
+                            -CertStoreLocation $CertificateStoreLocation
+                        }
+                        $download = $true
+                    }
+                }
+                # Delete Certificate
+                if (!$download) {
+                    write-output "CAM: Deleting Certificate: $($CertificateName)"
+                    $Thumbprint = Get-SecretThumbprint -CertName $CertificateName -CertVersion $CertificateVersion.CertVersion -Unstructured $Unstructured -CAMConfig $CAMConfig
+                    Remove-Certificate -CertName $CertificateName -CertStoreLocation $CertificateStoreLocation`
+                     -CertStoreName $CertificateStoreName -CertThumbprint $Thumbprint
+                }
+            }
+        }
+    }
+}
+
+<#
+.SYNOPSIS
+    This function will download and install a certificate object from a key vault and install it on local machine.
+.DESCRIPTION
+    This script runs through key vault commands to download a certificate object from a key vault and install it locally.
+.PARAMETER CertName
+    Secret name in key vault.
+.PARAMETER CertVersion
+    (optional) Version GUID of the secret you want to retrieve.
+.PARAMETER Export
+    (optional) Path to folder where the public key should be exported as .cert file.
+.PARAMETER CertStoreName
+    (optional) Certificate Store Name that you would like the certificate installed to. Defaults to "My"
+.PARAMETER CertStoreLocation
+    (optional) Certificate Store Location that you would like the certificate installed to. Defaults to "LocalMachine"
+.PARAMETER KeyStorageFlags
+    (optional) Key storage flags to be used when the certificate is imported to the store. Defaults to "PersistKeySet"
+.PARAMETER CAMConfig
+    (optional) A configuration object used to override the fallback variable and any present configuration files.
+.EXAMPLE
+    C:\PS> Install-KVCertificateObject -CertName "MyCertificate" -CertVersion "0000-0000-0000-0000" `
+            -CertStoreName "My" -CertStoreLocation "LocalMachine" -CAMConfig $CustomConfig
+#>
+function Install-KVCertificateObject() {
+param(
+    [parameter(Mandatory=$true)]
+    [string]$CertName,
+    [parameter()]
+    [string]$CertVersion,
+    [parameter()]
+    [string]$Export,
+    [parameter()]
+    [string]$CertStoreName = "My",
+    [parameter()]
+    [string]$CertStoreLocation = "LocalMachine",
+    [parameter()]
+    [string]$KeyStorageFlags = "PersistKeySet",
+    [parameter()]
+    $CAMConfig = $script:CAMConfig
+)
+    if (!(LoggedIn -CAMConfig $CAMConfig)) {
+        Authenticate-ToKeyVault -CAMConfig $CAMConfig
+    }
+    if ($CertVersion) {
+    	$Cert = Get-AzureKeyVaultCertificate -VaultName $CAMConfig.KeyVault -Name $CertName -Version $CertVersion
+    }
+    else {
+    	$Cert = Get-AzureKeyVaultCertificate -VaultName $CAMConfig.KeyVault -Name $CertName
+    }
+    if (-not $Cert) {
+        write-output "CAM: Certificate $($certName) does not exist in $($CAMConfig.KeyVault) KeyVault"
+        return
+    }
+    try {
+        $Pfx = New-Object System.Security.Cryptography.X509Certificates.X509Certificate2($Cert.Certificate.RawData, "", $keyStorageFlags)
+    }
+    catch {
+        write-output "CAM: Certificate $Certname could not be imported with password. Exception: $_"
+        return
+    }
+    $Pfx.FriendlyName = $CertName
+    $Store = New-Object System.Security.Cryptography.X509Certificates.X509Store($CertStoreName, $CertStoreLocation)
+    $Store.Open("MaxAllowed")
+    $Store.Add($Pfx)
+    $Store.Close()
+    if ($Export) {
+        $Bytes = $Pfx.Export("Cert")
+        [IO.File]::WriteAllBytes("$Export\$CertName.cer", $Bytes)
+    }
+    $Pfx.Dispose()
+    write-output "CAM: Installed Certificate $($CertName) to $CertStoreLocation\$CertStoreName store"
+}
+
+<#
+.SYNOPSIS
+	This function will download and install a certificate from a json object that was encrypted and stored as a KeyVault secret.
+.DESCRIPTION
+    This function will download and install certificates that have been stored in KeyVault as encrypted json objects. These json objects are made up of two properties. "data" which stores the raw certificate data, 
+    and "password" which stores the password to the Pfx.
+.PARAMETER CertName
+    Cert name in key vault
+.PARAMETER CertVersion
+    (optional) Version GUID of the secret you want to retrieve.
+.PARAMETER Export
+    (optional) Path to folder where the public key should be exported as .cert file.
+.PARAMETER CertStoreName
+    (optional) Certificate Store Name that you would like the certificate installed to. Defaults to "My"
+.PARAMETER CertStoreLocation
+    (optional) Certificate Store Location that you would like the certificate installed to. Defaults to "LocalMachine"
+.PARAMETER KeyStorageFlags
+    (optional) Key storage flags to be used when the certificate is imported to the store. Defaults to "PersistKeySet"
+.PARAMETER Unstructured
+    If true, will download the secret without disassembling it as a JSON object, and import with no password. Defaults to "false"
+.PARAMETER CAMConfig
+    (optional) A configuration object used to override the fallback variable and any present configuration files.
+.EXAMPLE
+    C:\PS> Install-KVSecretObject -CertName "MyCertificate" -CertVersion "0000-0000-0000-0000" `
+            -CertStoreName "My" -CertStoreLocation "LocalMachine" -CAMConfig $CustomConfig
+#> 
+function Install-KVSecretObject() {
+param(
+    [parameter(mandatory=$true)]
+    [string]$CertName,
+    [parameter()]
+    [string]$CertVersion,
+    [parameter()]
+    [string]$Export,
+    [parameter()]
+    [string]$CertStoreName = "My",
+    [parameter()]
+    [string]$CertStoreLocation = "LocalMachine",
+    [parameter()]
+    [string]$keyStorageFlags = "PersistKeySet",
+    [parameter()]
+    [bool]$Unstructured = $false,
+    [parameter()]
+    $CAMConfig = $script:CAMConfig
+)
+    if (!(LoggedIn -CAMConfig $CAMConfig)) {
+        Authenticate-ToKeyVault -CAMConfig $CAMConfig
+    }
+    if ($CertVersion) {
+    	$Secret = Get-PrivateKeyVaultCert -CertName $CertName -CertVersion $CertVersion -CAMConfig $CamConfig
+    }
+    else {
+    	$Secret = Get-PrivateKeyVaultCert -CertName $CertName -CAMConfig $CamConfig
+    }
+    if (-not $Secret) {
+        write-output "CAM: Certificate $($certName) does not exist in $($CAMConfig.KeyVault) KeyVault"
+        return
+    }
+    if ($Unstructured) {
+        $CertBytes = [Convert]::FromBase64String($Secret.SecretValueText)
+    }
+    else {
+        try {
+            $KvSecretBytes = [System.Text.Encoding]::UTF8.GetString([System.Convert]::FromBase64String($Secret.SecretValueText))
+            $CertJson = $KvSecretBytes | ConvertFrom-Json
+            $Password = $CertJson.password
+            $CertBytes = [System.Convert]::FromBase64String($CertJson.data)
+        }
+        catch {
+            write-output "CAM: Certificate $($CertName) has invalid JSON, Unable to install"
+            return
+        }
+    }
+    try {
+        if ($Unstructured) {
+            $Pfx = New-Object System.Security.Cryptography.X509Certificates.X509Certificate2($CertBytes, '', $keyStorageFlags)
+        }
+        else {
+            $Pfx = New-Object System.Security.Cryptography.X509Certificates.X509Certificate2($CertBytes, $Password, $keyStorageFlags)
+        }
+    }
+    catch {
+        write-output "CAM: Certificate $Certname could not be imported with password. Exception: $_"
+        return
+    }
+    $Pfx.FriendlyName = $CertName
+    $Store = New-Object System.Security.Cryptography.X509Certificates.X509Store($CertStoreName, $CertStoreLocation)
+    $Store.Open("MaxAllowed")
+    $Store.Add($Pfx)
+    $Store.Close() 
+    if ($Export) {
+        $Bytes = $Pfx.Export("Cert")
+        [IO.File]::WriteAllBytes("$Export\$CertName.cer", $Bytes)
+    }
+    $Pfx.Dispose()
+    write-output "CAM: Installed Certificate $($CertName) to $CertStoreLocation\$CertStoreName store"
+}
+
+<# 
+.SYNOPSIS
+    This function retrives a KeyVault secret based on the name and version. If the version is not specified it retrieves the most current version.
+.PARAMETER CertName
+    Cert name in key vault
+.PARAMETER CertVersion
+    (optional) Version GUID of the secret you want to retrieve.
+.PARAMETER CAMConfig
+    (optional) A configuration object used to override the fallback variable and any present configuration files.
+.EXAMPLE
+    C:\PS> Get-PrivateKeyVaultCert -CertName "MyCertificate" -CertVersion "0000-0000-0000-0000" -CAMConfig $CustomConfig
+#>
+function Get-PrivateKeyVaultCert() {
+param(
+    [parameter(Mandatory=$true)]
+    [string]$CertName,
+    [parameter()]
+    [string]$CertVersion,
+    [parameter()]
+    [PSTypeName("CAMConfig")]$CAMConfig = $script:CAMConfig
+)
+    if ($CertVersion) {
+    	return Get-AzureKeyVaultSecret -VaultName $CAMConfig.KeyVault -Name $CertName -Version $CertVersion
+    }
+    else {
+    	return Get-AzureKeyVaultSecret -VaultName $CAMConfig.KeyVault -Name $CertName
+    }
+}
+
+<# 
+.SYNOPSIS
+    This function lets you remove a cert from a provided store location and store name.
+.DESCRIPTION
+    If this function is not provided a thumbprint, it will search the provided store location and store name for certificates with a friendly name that match the provided CertName parameter
+    and select the one with the earliest expiry. Once the certificate has been selected by earliest expiry or provided thumbprint, it is removed from the store.
+.PARAMETER CertName
+    The friendly name of the certificate you would like to remove.
+.PARAMETER CertStoreLocation
+    The store location where the certificate is installed.
+.PARAMETER CertStoreName
+    The store name where the certificate is installed.
+.PARAMETER CertThumbprint
+    (optional) The thumbprint of the certificate you would like to remove. If not provided, the certificate that matches the CertName parameter with the earliest expiry will be selected.
+.EXAMPLE
+    C:\PS> Remove-Certificate -CertName "MyCertificate" -CertStoreLocation "LocalMachine" -CertStoreName "My" -CertificateThumbprint "0000000000000000000000000000"
+#>
+function Remove-Certificate() {
+param(
+    [parameter()]
+    [string]$CertName,
+    [parameter(mandatory=$true)]
+    [string]$CertStoreLocation,
+    [parameter(mandatory=$true)]
+    [string]$CertStoreName,
+    [parameter()]
+    [string]$CertThumbprint
+)
+    try {
+        if (-not $CertThumbprint) {
+            try {
+                #find the certificate with the earliest expiry of those matching the CertName parameter
+                $CertLocation = (Get-ChildItem "Cert:\$CertStoreLocation\$CertStoreName" | Where-Object {$_.FriendlyName -match $CertName} | Sort-Object -Property NotAfter)[0].PSPath
+                Write-Output "CAM: Certificate Thumbprint not provided for $CertName, attempting to delete certificate with earliest expiry."
+            }
+            catch {
+                write-output "CAM: Certificate $($CertName) does not exist in $($CertStoreLocation)\$($CertStoreName) store"
+            }
+        }
+        else {
+            #Create path to cert
+            $CertLocation = "Cert:\" + $CertStoreLocation + "\" + $CertStoreName + "\" + $CertThumbprint
+        }
+        if (test-path $CertLocation) {
+            Remove-Item $CertLocation
+            write-output "CAM: Certificate $($CertName) deleted from $($CertStoreLocation)\$($CertStoreName) store"
+        }
+        else {
+            write-output "CAM: Certificate $($CertName) does not exist in $($CertStoreLocation)\$($CertStoreName) store"
+        }
+    }
+    catch {
+        write-output "CAM: Failed to delete certificate $($CertLocation). Exception: $_" 
+    }
+}
+
+
+<# 
+.SYNOPSIS
+    This function grants access to a supplied user for a certificates private key.
+.DESCRIPTION
+    This function grants access to a supplied user (defaulted to Network Service) for a certificates private key.
+.PARAMETER CertName
+    The friendly name of the certificate you would like to remove.
+.PARAMETER User
+    (optional) The user you want to give access to.
+.PARAMETER CertStoreName
+    The store name where the certificate is installed.
+.PARAMETER CertStoreLocation
+    The store location where the certificate is installed.
+.EXAMPLE
+    C:\PS> Grant-CertificateAccess -CertName "MyCertificate" -User "Network Service" -CertStoreLocation "LocalMachine" -CertStoreName "My"
+#>
+function Grant-CertificateAccess() {
+param(
+    [parameter(mandatory=$true)]
+    [string]$CertName,
+    [parameter()]
+    [string]$User = "Network Service",
+    [parameter()]
+    [string]$CertStoreName = "My",
+    [parameter()]
+    [string]$CertStoreLocation = "LocalMachine"
+
+)
+    try {
+        $Certificate = (Get-ChildItem "Cert:\$CertStoreLocation\$CertStoreName" `
+                        | Where-Object {$_.FriendlyName -eq $CertName}).PrivateKey.CspKeyContainerInfo.UniqueKeyContainerName
+        if ($Certificate) {
+            $keyPath = $env:ProgramData + "\Microsoft\Crypto\RSA\MachineKeys\"
+            $fullpath = $keypath+$Certificate
+            try {
+                $acl=(Get-Item $fullpath -ErrorAction Stop).GetAccessControl('Access')
+            }
+            catch {
+                write-output "CAM: Unable to find Machine Key path for certificate $($CertName), Grant-CertificateAccess failed."
+                return
+            }
+            $permission=$User, "Read", "Allow"
+            $accessRule=new-object System.Security.AccessControl.FileSystemAccessRule $permission
+	        $acl.SetAccessRule($accessRule)
+            try {
+                Set-Acl -Path $fullPath -AclObject $acl
+                Write-Output "CAM: Granted access to $User for certificate $CertName in $CertStoreLocation\$CertStoreName store."
+            }
+            catch {
+                Write-Output "CAM: Unable to grant access to $User for certificate $CertName in $CertStoreLocation\$CertStoreName store. Exception: $_"
+            }
+        }
+    }
+    catch {
+        Write-Output "CAM: Grant-CertificateAccess failed. Exception: $_"
+    }
+}
+
+<# 
+.SYNOPSIS
+    This function retrieves a thumbprint from a secret object.
+.DESCRIPTION
+    This function retrieves a secret object from the KeyVault and then returns its thumbprint. It is only used to identify the thumbprint of a secret object to be deleted.
+.PARAMETER CertName
+    The friendly name of the certificate you would like to remove.
+.PARAMETER CertVersion
+    (optional) Version GUID of the secret you want to retrieve.
+.PARAMETER Unstructured
+    If true, will download the secret without disassembling it as a JSON object, and import with no password. Defaults to "false"
+.PARAMETER CAMConfig
+    (optional) A configuration object used to override the fallback variable and any present configuration files.
+.EXAMPLE
+    C:\PS> Get-SecretThumbprint -CertName "MyCertificate" -CertVersion "0000-0000-0000-0000" -CAMConfig $CustomConfig
+#>
+function Get-SecretThumbprint() {
+param(
+    [parameter(mandatory=$true)]
+    [string]$CertName,
+    [parameter()]
+    [string]$CertVersion,
+    [parameter()]
+    [bool]$Unstructured,
+    [parameter()]
+    [PSTypeName("CAMConfig")]$CAMConfig = $script:CAMConfig
+)
+    if (-not $CertVersion) {
+    	$Secret = Get-AzureKeyVaultSecret -VaultName $CAMConfig.KeyVault -Name $CertName -ErrorAction Stop
+    }
+    else {
+    	$Secret = Get-AzureKeyVaultSecret -VaultName $CAMConfig.KeyVault -Name $CertName -Version $CertVersion -ErrorAction Stop
+    }
+    $Password = ''
+    if (-not $Secret) {
+        write-output "CAM: Certificate $($certName) does not exist in $($CAMConfig.KeyVault) KeyVault"
+        return
+    }
+    if ($Unstructured) {
+        $CertBytes = [Convert]::FromBase64String($Secret.SecretValueText)
+    }
+    else {
+        try {
+            $KvSecretBytes = [System.Text.Encoding]::UTF8.GetString([System.Convert]::FromBase64String($Secret.SecretValueText))
+            $CertJson = $KvSecretBytes | ConvertFrom-Json
+            $Password = $CertJson.password
+            $CertBytes = [System.Convert]::FromBase64String($CertJson.data)
+        }
+        catch {
+            write-output "CAM: Certificate $($CertName) has invalid JSON, Get-SecretThumbprint failed"
+            return
+        }
+    }
+    try {
+        $Pfx = New-Object System.Security.Cryptography.X509Certificates.X509Certificate2($CertBytes, $Password, "PersistKeySet")
+    }
+    catch {
+        write-output "CAM: Certificate $Certname could not be imported with password. Exception: $_"
+        return
+    }
+    $Thumbprint = $Pfx.Thumbprint
+    $Pfx.Dispose()
+    return $Thumbprint
+}
+
+<# 
+.SYNOPSIS
+    This function checks if the powershell session has been authenticated by the context provided in the CAMConfig
+.DESCRIPTION
+    This function checks to see if the current powershell session has been authenticated with the same TenantId as specified in the CAMConfig.
+.PARAMETER CAMConfig
+    (optional) A configuration object used to override the fallback variable and any present configuration files.
+.EXAMPLE
+    C:\PS> LoggedIn -CAMConfig $CustomConfig
+#>
+function LoggedIn() {
+param(
+    [parameter()]
+    [PSTypeName("CAMConfig")]$CAMConfig = $script:CAMConfig
+)
+    $Context = Get-AzureRmContext
+    if ($null -ne $Context.Tenant -and $Context.Tenant.Id -eq $CAMConfig.TenantId) {
+        return $true
+    }
+    return $false
+}
+
+Export-ModuleMember -Function New-CamConfig
+
+Export-ModuleMember -Function Install-AADAppCertificate
+Export-ModuleMember -Function Read-CAMConfig
+Export-ModuleMember -Function New-CAMSchedule
+
+Export-ModuleMember -Function Authenticate-WithUserProfile
+Export-ModuleMember -Function Authenticate-WithCertificate
+Export-ModuleMember -Function Authenticate-WithKey
+Export-ModuleMember -Function Authenticate-ToKeyVault
+
+Export-ModuleMember -Function Grant-CertificateAccess
+
+Export-ModuleMember -Function Install-KVCertificates
+Export-ModuleMember -Function Install-KVCertificateObject
+Export-ModuleMember -Function Install-KVSecretObject
+Export-ModuleMember -Function Remove-Certificate